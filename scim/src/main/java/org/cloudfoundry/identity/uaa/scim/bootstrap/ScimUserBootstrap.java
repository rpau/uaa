/*******************************************************************************
 *     Cloud Foundry
 *     Copyright (c) [2009-2014] Pivotal Software, Inc. All Rights Reserved.
 *
 *     This product is licensed to you under the Apache License, Version 2.0 (the "License").
 *     You may not use this product except in compliance with the License.
 *
 *     This product includes a number of subcomponents with
 *     separate copyright notices and license terms. Your use of these
 *     subcomponents is subject to the terms and conditions of the
 *     subcomponent's license, as noted in the LICENSE file.
 *******************************************************************************/
package org.cloudfoundry.identity.uaa.scim.bootstrap;

import java.util.ArrayList;
import java.util.Collection;
import java.util.Collections;
import java.util.List;
import java.util.Set;

import org.apache.commons.logging.Log;
import org.apache.commons.logging.LogFactory;
import org.cloudfoundry.identity.uaa.authentication.Origin;
import org.cloudfoundry.identity.uaa.authentication.manager.AuthEvent;
import org.cloudfoundry.identity.uaa.authentication.manager.ExternalGroupAuthorizationEvent;
import org.cloudfoundry.identity.uaa.authentication.manager.InvitedUserAuthenticatedEvent;
import org.cloudfoundry.identity.uaa.scim.ScimGroup;
import org.cloudfoundry.identity.uaa.scim.ScimGroupMember;
import org.cloudfoundry.identity.uaa.scim.ScimGroupMembershipManager;
import org.cloudfoundry.identity.uaa.scim.ScimGroupProvisioning;
import org.cloudfoundry.identity.uaa.scim.ScimUser;
import org.cloudfoundry.identity.uaa.scim.ScimUserProvisioning;
import org.cloudfoundry.identity.uaa.scim.exception.MemberAlreadyExistsException;
import org.cloudfoundry.identity.uaa.scim.exception.MemberNotFoundException;
import org.cloudfoundry.identity.uaa.scim.exception.ScimResourceNotFoundException;
import org.cloudfoundry.identity.uaa.user.UaaUser;
import org.cloudfoundry.identity.uaa.zone.IdentityZoneHolder;
import org.springframework.beans.factory.InitializingBean;
import org.springframework.context.ApplicationListener;
import org.springframework.security.core.GrantedAuthority;
import org.springframework.util.Assert;
import org.springframework.util.StringUtils;

<<<<<<< HEAD
import java.util.ArrayList;
import java.util.Arrays;
import java.util.Collection;
import java.util.Collections;
import java.util.List;
import java.util.Set;

=======
>>>>>>> f1b4e192
/**
 * Convenience class for provisioning user accounts from {@link UaaUser}
 * instances.
 *
 * @author Luke Taylor
 * @author Dave Syer
 */
public class ScimUserBootstrap implements InitializingBean, ApplicationListener<AuthEvent> {

    private static final Log logger = LogFactory.getLog(ScimUserBootstrap.class);

    private final ScimUserProvisioning scimUserProvisioning;

    private final ScimGroupProvisioning scimGroupProvisioning;

    private final ScimGroupMembershipManager membershipManager;

    private boolean override = false;

    private final Collection<UaaUser> users;

    /**
     * Flag to indicate that user accounts can be updated as well as created.
     *
     * @param override the override flag to set (default false)
     */
    public void setOverride(boolean override) {
        this.override = override;
    }

    public boolean isOverride() {
        return override;
    }

    public ScimUserBootstrap(ScimUserProvisioning scimUserProvisioning, ScimGroupProvisioning scimGroupProvisioning,
                    ScimGroupMembershipManager membershipManager, Collection<UaaUser> users) {
        Assert.notNull(scimUserProvisioning, "scimUserProvisioning cannot be null");
        Assert.notNull(scimGroupProvisioning, "scimGroupProvisioning cannont be null");
        Assert.notNull(membershipManager, "memberShipManager cannot be null");
        Assert.notNull(users, "users list cannot be null");
        this.scimUserProvisioning = scimUserProvisioning;
        this.scimGroupProvisioning = scimGroupProvisioning;
        this.membershipManager = membershipManager;
        this.users = Collections.unmodifiableCollection(users);
    }

    @Override
    public void afterPropertiesSet() throws Exception {
        for (UaaUser u : users) {
            addUser(u);
        }
    }

    protected ScimUser getScimUser(UaaUser user) {
        List<ScimUser> users = scimUserProvisioning.query("userName eq \"" + user.getUsername() + "\"" +
            " and origin eq \"" +
            (user.getOrigin() == null ? Origin.UAA : user.getOrigin()) + "\"");

        if (users.isEmpty() && StringUtils.hasText(user.getId())) {
            try {
                users = Arrays.asList(scimUserProvisioning.retrieve(user.getId()));
            } catch (ScimResourceNotFoundException x) {
                logger.debug("Unable to find scim user based on ID:"+user.getId());
            }
        }
        return users.isEmpty()?null:users.get(0);
    }

    /**
     * Add a user account from the properties provided.
     *
     * @param user a UaaUser
     */
    protected void addUser(UaaUser user) {
        ScimUser scimUser = getScimUser(user);
        if (scimUser==null) {
            createNewUser(user);
        }
        else {
            if (override) {
                updateUser(scimUser, user);
            } else {
                logger.debug("Override flag not set. Not registering existing user: " + user);
            }
        }
    }

    private void updateUser(ScimUser existingUser, UaaUser updatedUser) {
        updateUser(existingUser, updatedUser, true);
    }

    private void updateUser(ScimUser existingUser, UaaUser updatedUser, boolean updateGroups) {
        String id = existingUser.getId();
        logger.debug("Updating user account: " + updatedUser + " with SCIM Id: " + id);
        if (updateGroups) {
            logger.debug("Removing existing group memberships ...");
            Set<ScimGroup> existingGroups = membershipManager.getGroupsWithMember(id, true);

            for (ScimGroup g : existingGroups) {
                removeFromGroup(id, g.getDisplayName());
            }
        }

        final ScimUser newScimUser = convertToScimUser(updatedUser);
        newScimUser.setVersion(existingUser.getVersion());
        scimUserProvisioning.update(id, newScimUser);
        scimUserProvisioning.changePassword(id, null, updatedUser.getPassword());
        if (updateGroups) {
            Collection<String> newGroups = convertToGroups(updatedUser.getAuthorities());
            logger.debug("Adding new groups " + newGroups);
            addGroups(id, newGroups);
        }
    }

    private void createNewUser(UaaUser user) {
        logger.debug("Registering new user account: " + user);
        ScimUser newScimUser = scimUserProvisioning.createUser(convertToScimUser(user), user.getPassword());
        addGroups(newScimUser.getId(), convertToGroups(user.getAuthorities()));
    }

    private void addGroups(String scimUserid, Collection<String> groups) {
        for (String group : groups) {
            addToGroup(scimUserid, group);
        }
    }

    @Override
    public void onApplicationEvent(AuthEvent event) {
        if (event instanceof ExternalGroupAuthorizationEvent) {
            ExternalGroupAuthorizationEvent exEvent = (ExternalGroupAuthorizationEvent)event;
            //delete previous membership relation ships
            String origin = exEvent.getUser().getOrigin();
            if (!Origin.UAA.equals(origin)) {//only delete non UAA relationships
                membershipManager.delete("member_id eq \""+event.getUser().getId()+"\" and origin eq \""+origin+"\"");
            }
            for (GrantedAuthority authority : exEvent.getExternalAuthorities()) {
                addToGroup(exEvent.getUser().getId(), authority.getAuthority(), exEvent.getUser().getOrigin(), exEvent.isAddGroups());
            }
<<<<<<< HEAD
            //update the user itself
            ScimUser user = getScimUser(event.getUser());
            updateUser(user, event.getUser(), false);
        } else if (event instanceof InvitedUserAuthenticatedEvent) {
            ScimUser scimUser = getScimUser(event.getUser());
            updateUser(scimUser, event.getUser(), true);
=======
            if(event.isUserUpdated()) {
                //update the user itself
                ScimUser user = getScimUser(event.getUser());
                updateUser(user, event.getUser(), false);
            }
>>>>>>> f1b4e192
        } else {
            addUser(event.getUser());
        }
    }

    private void addToGroup(String scimUserId, String gName) {
        addToGroup(scimUserId,gName,Origin.UAA, true);
    }

    private void addToGroup(String scimUserId, String gName, String origin, boolean addGroup) {
        if (!StringUtils.hasText(gName)) {
            return;
        }
        logger.debug("Adding to group: " + gName);
        List<ScimGroup> g = scimGroupProvisioning.query(String.format("displayName eq \"%s\"", gName));
        ScimGroup group;
        if ((g == null || g.isEmpty()) && (!addGroup)) {
            logger.debug("No group found with name:"+gName+". Group membership will not be added.");
            return;
        } else if (g == null || g.isEmpty()) {
            group = new ScimGroup(null,gName,IdentityZoneHolder.get().getId());
            group = scimGroupProvisioning.create(group);
        } else {
            group = g.get(0);
        }
        try {
            ScimGroupMember groupMember = new ScimGroupMember(scimUserId);
            groupMember.setOrigin(origin);
            membershipManager.addMember(group.getId(), groupMember);
        } catch (MemberAlreadyExistsException ex) {
            // do nothing
        }
    }

    private void removeFromGroup(String scimUserId, String gName) {
        if (!StringUtils.hasText(gName)) {
            return;
        }
        logger.debug("Removing membership of group: " + gName);
        List<ScimGroup> g = scimGroupProvisioning.query(String.format("displayName eq \"%s\"", gName));
        ScimGroup group;
        if (g == null || g.isEmpty()) {
            return;
        }
        else {
            group = g.get(0);
        }
        try {
            membershipManager.removeMemberById(group.getId(), scimUserId);
        } catch (MemberNotFoundException ex) {
            // do nothing
        }
    }

    /**
     * Convert UaaUser to SCIM data.
     * Bootstrapped users are verified by default
     */
    private ScimUser convertToScimUser(UaaUser user) {
        ScimUser scim = new ScimUser(user.getId(), user.getUsername(), user.getGivenName(), user.getFamilyName());
        scim.addEmail(user.getEmail());
        scim.setOrigin(user.getOrigin());
        scim.setExternalId(user.getExternalId());
        scim.setVerified(true);
        return scim;
    }

    /**
     * Convert authorities to group names.
     */
    private Collection<String> convertToGroups(List<? extends GrantedAuthority> authorities) {
        List<String> groups = new ArrayList<String>();
        for (GrantedAuthority authority : authorities) {
            groups.add(authority.toString());
        }
        return groups;
    }
}<|MERGE_RESOLUTION|>--- conflicted
+++ resolved
@@ -41,7 +41,6 @@
 import org.springframework.util.Assert;
 import org.springframework.util.StringUtils;
 
-<<<<<<< HEAD
 import java.util.ArrayList;
 import java.util.Arrays;
 import java.util.Collection;
@@ -49,8 +48,6 @@
 import java.util.List;
 import java.util.Set;
 
-=======
->>>>>>> f1b4e192
 /**
  * Convenience class for provisioning user accounts from {@link UaaUser}
  * instances.
@@ -189,20 +186,15 @@
             for (GrantedAuthority authority : exEvent.getExternalAuthorities()) {
                 addToGroup(exEvent.getUser().getId(), authority.getAuthority(), exEvent.getUser().getOrigin(), exEvent.isAddGroups());
             }
-<<<<<<< HEAD
             //update the user itself
-            ScimUser user = getScimUser(event.getUser());
-            updateUser(user, event.getUser(), false);
-        } else if (event instanceof InvitedUserAuthenticatedEvent) {
-            ScimUser scimUser = getScimUser(event.getUser());
-            updateUser(scimUser, event.getUser(), true);
-=======
             if(event.isUserUpdated()) {
                 //update the user itself
                 ScimUser user = getScimUser(event.getUser());
                 updateUser(user, event.getUser(), false);
             }
->>>>>>> f1b4e192
+        } else if (event instanceof InvitedUserAuthenticatedEvent) {
+            ScimUser scimUser = getScimUser(event.getUser());
+            updateUser(scimUser, event.getUser(), true);
         } else {
             addUser(event.getUser());
         }
