/*
 * Cloud Foundry 2012.02.03 Beta
 * Copyright (c) [2009-2012] VMware, Inc. All Rights Reserved.
 *
 * This product is licensed to you under the Apache License, Version 2.0 (the "License").
 * You may not use this product except in compliance with the License.
 *
 * This product includes a number of subcomponents with
 * separate copyright notices and license terms. Your use of these
 * subcomponents is subject to the terms and conditions of the
 * subcomponent's license, as noted in the LICENSE file.
 */
package org.cloudfoundry.identity.uaa.oauth;

import java.util.Arrays;
import java.util.Collection;
import java.util.HashSet;

import org.springframework.security.core.Authentication;
import org.springframework.security.oauth2.provider.AuthorizationRequest;
import org.springframework.security.oauth2.provider.approval.TokenServicesUserApprovalHandler;

/**
 * @author Dave Syer
 * 
 */
public class UaaUserApprovalHandler extends TokenServicesUserApprovalHandler {

	private Collection<String> autoApproveClients = new HashSet<String>();

	private boolean useTokenServices = true;

	/**
	 * @param useTokenServices the useTokenServices to set
	 */
	public void setUseTokenServices(boolean useTokenServices) {
		this.useTokenServices = useTokenServices;
	}

	/**
	 * @param autoApproveClients the auto approve clients to set
	 */
	public void setAutoApproveClients(String[] autoApproveClients) {
		this.autoApproveClients = Arrays.asList(autoApproveClients);
	}

	/**
	 * Allows automatic approval for a white list of clients in the implicit grant case.
	 * 
	 * @param authorizationRequest The authorization request.
	 * @param userAuthentication the current user authentication
	 * 
	 * @return Whether the specified request has been approved by the current user.
	 */
	public boolean isApproved(AuthorizationRequest authorizationRequest, Authentication userAuthentication) {
		if (useTokenServices && super.isApproved(authorizationRequest, userAuthentication)) {
			return true;
		}
		if (!userAuthentication.isAuthenticated()) {
			return false;
		}
<<<<<<< HEAD
		String flag = authorizationRequest.getApprovalParameters().get(AuthorizationRequest.USER_OAUTH_APPROVAL);
		boolean approved = flag != null && flag.toLowerCase().equals("true");
		return approved
				|| (authorizationRequest.getResponseTypes().contains("token") && autoApproveClients
						.contains(authorizationRequest.getClientId()));
=======
		return authorizationRequest.isApproved() || autoApproveClients.contains(authorizationRequest.getClientId());
>>>>>>> bb43295c
	}

}<|MERGE_RESOLUTION|>--- conflicted
+++ resolved
@@ -59,15 +59,7 @@
 		if (!userAuthentication.isAuthenticated()) {
 			return false;
 		}
-<<<<<<< HEAD
-		String flag = authorizationRequest.getApprovalParameters().get(AuthorizationRequest.USER_OAUTH_APPROVAL);
-		boolean approved = flag != null && flag.toLowerCase().equals("true");
-		return approved
-				|| (authorizationRequest.getResponseTypes().contains("token") && autoApproveClients
-						.contains(authorizationRequest.getClientId()));
-=======
 		return authorizationRequest.isApproved() || autoApproveClients.contains(authorizationRequest.getClientId());
->>>>>>> bb43295c
 	}
 
 }