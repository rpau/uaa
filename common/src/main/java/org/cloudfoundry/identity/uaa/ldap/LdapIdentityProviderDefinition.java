/*******************************************************************************
 *     Cloud Foundry
 *     Copyright (c) [2009-2015] Pivotal Software, Inc. All Rights Reserved.
 *
 *     This product is licensed to you under the Apache License, Version 2.0 (the "License").
 *     You may not use this product except in compliance with the License.
 *
 *     This product includes a number of subcomponents with
 *     separate copyright notices and license terms. Your use of these
 *     subcomponents is subject to the terms and conditions of the
 *     subcomponent's license, as noted in the LICENSE file.
 *******************************************************************************/
package org.cloudfoundry.identity.uaa.ldap;

import com.fasterxml.jackson.annotation.JsonIgnore;
import org.cloudfoundry.identity.uaa.ExternalIdentityProviderDefinition;
import org.cloudfoundry.identity.uaa.config.NestedMapPropertySource;
import org.springframework.core.env.AbstractEnvironment;
import org.springframework.core.env.ConfigurableEnvironment;
import org.springframework.core.env.MapPropertySource;
import org.springframework.util.StringUtils;

import java.util.HashMap;
import java.util.List;
import java.util.Map;

public class LdapIdentityProviderDefinition extends ExternalIdentityProviderDefinition {

    private String ldapProfileFile;
    private String baseUrl;
    private boolean skipSSLVerification;
    private String userDNPattern;

    private String bindUserDn;
    private String bindPassword;
    private String userSearchBase;
    private String userSearchFilter;

    private String passwordAttributeName;
    private String passwordEncoder;
    private String mailAttributeName;
    private String mailSubstitute;

    private boolean mailSubstituteOverridesLdap = false;
    private String ldapGroupFile;
    private String groupSearchBase;
    private String groupSearchFilter;

    private boolean autoAddGroups = true;
    private boolean groupSearchSubTree = true;
    private int maxGroupSearchDepth = 10;
    private String groupRoleAttribute;

    public static LdapIdentityProviderDefinition searchAndBindMapGroupToScopes(
        String baseUrl,
        String bindUserDn,
        String bindPassword,
        String userSearchBase,
        String userSearchFilter,
        String groupSearchBase,
        String groupSearchFilter,
        String mailAttributeName,
        String mailSubstitute,
        boolean mailSubstituteOverridesLdap,
        boolean autoAddGroups,
        boolean groupSearchSubTree,
        int groupMaxSearchDepth,
        boolean skipSSLVerification) {

        LdapIdentityProviderDefinition definition = new LdapIdentityProviderDefinition();
        definition.baseUrl = baseUrl;
        definition.bindUserDn = bindUserDn;
        definition.bindPassword = bindPassword;
        definition.userSearchBase = userSearchBase;
        definition.userSearchFilter = userSearchFilter;
        definition.groupSearchBase = groupSearchBase;
        definition.groupSearchFilter = groupSearchFilter;
        definition.mailAttributeName = mailAttributeName;
        definition.mailSubstitute = mailSubstitute;
        definition.ldapProfileFile="ldap/ldap-search-and-bind.xml";
        definition.ldapGroupFile="ldap/ldap-groups-map-to-scopes.xml";
        definition.mailSubstituteOverridesLdap = mailSubstituteOverridesLdap;
        definition.autoAddGroups = autoAddGroups;
        definition.groupSearchSubTree = groupSearchSubTree;
        definition.maxGroupSearchDepth = groupMaxSearchDepth;
        definition.skipSSLVerification = skipSSLVerification;
        return definition;
    }

    public static LdapIdentityProviderDefinition fromConfig(Map<String,Object> ldapConfig) {

        LdapIdentityProviderDefinition definition = new LdapIdentityProviderDefinition();
        if (ldapConfig==null || ldapConfig.isEmpty()) {
            return definition;
        }
        NestedMapPropertySource source = new NestedMapPropertySource("ldap", ldapConfig);
        if (source.getProperty("emailDomain")!=null) {
            definition.setEmailDomain((List<String>) source.getProperty("emailDomain"));
        }
        if (source.getProperty("externalGroupsWhitelist")!=null) {
<<<<<<< HEAD
            definition.setExternalGroupsWhitelist((LinkedHashMap<String, List<String>>) source.getProperty("externalGroupsWhitelist"));
=======
            definition.setExternalGroupsWhitelist((List<String>) source.getProperty("externalGroupsWhitelist"));
        }
        if (source.getProperty(ATTRIBUTE_MAPPINGS)!=null) {
            definition.setAttributeMappings((Map<String, Object>) source.getProperty(ATTRIBUTE_MAPPINGS));
>>>>>>> 3abfcb2f
        }

        definition.setLdapProfileFile((String) source.getProperty("profile.file"));
        if (definition.getLdapProfileFile()==null) {
            return definition;
        }
        switch (definition.getLdapProfileFile()) {
            case "ldap/ldap-simple-bind.xml" : {
                definition.setUserDNPattern((String) source.getProperty("base.userDnPattern"));
                break;
            }
            case "ldap/ldap-search-and-bind.xml":
            case "ldap/ldap-search-and-compare.xml" : {
                definition.setBindUserDn((String) source.getProperty("base.userDn"));
                definition.setBindPassword((String) source.getProperty("base.password"));
                definition.setUserSearchBase((String) source.getProperty("base.searchBase"));
                definition.setUserSearchFilter((String) source.getProperty("base.searchFilter"));
                break;
            }
            default: return definition;
        }

        definition.setBaseUrl((String) source.getProperty("base.url"));
        Boolean skipSslVerification = (Boolean) source.getProperty("ssl.skipverification");
        if (skipSslVerification!=null) {
            definition.setSkipSSLVerification(skipSslVerification);
        }
        Boolean mailSubstituteOverridesLdap = (Boolean)source.getProperty("base.mailSubstituteOverridesLdap");
        if (mailSubstituteOverridesLdap!=null) {
            definition.setMailSubstituteOverridesLdap(mailSubstituteOverridesLdap);
        }
        definition.setMailAttributeName((String) source.getProperty("base.mailAttributeName"));
        definition.setMailSubstitute((String) source.getProperty("base.mailSubstitute"));
        definition.setPasswordAttributeName((String) source.getProperty("base.passwordAttributeName"));
        definition.setPasswordEncoder((String) source.getProperty("base.passwordEncoder"));

        definition.setLdapGroupFile((String) source.getProperty("groups.file"));
        if (StringUtils.hasText(definition.getLdapGroupFile())) {
            definition.setGroupSearchBase((String) source.getProperty("groups.searchBase"));
            definition.setGroupSearchFilter((String) source.getProperty("groups.groupSearchFilter"));
            if (source.getProperty("groups.maxSearchDepth") != null) {
                definition.setMaxGroupSearchDepth((Integer) source.getProperty("groups.maxSearchDepth"));
            }
            Boolean searchSubTree = (Boolean) source.getProperty("groups.searchSubtree");
            if (searchSubTree != null) {
                definition.setGroupSearchSubTree(searchSubTree);
            }
            Boolean autoAdd = (Boolean) source.getProperty("groups.autoAdd");
            if (autoAdd!=null) {
                definition.setAutoAddGroups(autoAdd);
            }
            definition.setGroupRoleAttribute((String) source.getProperty("groups.groupRoleAttribute"));
        }
        return definition;
    }

    @JsonIgnore
    public ConfigurableEnvironment getLdapConfigurationEnvironment() {
        Map<String,Object> properties = new HashMap<>();

        properties.put("ldap.ssl.skipverification", isSkipSSLVerification());

        if ("ldap/ldap-search-and-bind.xml".equals(ldapProfileFile)) {
            properties.put("ldap.profile.file", getLdapProfileFile());
            properties.put("ldap.base.url", getBaseUrl());
            properties.put("ldap.base.userDn", getBindUserDn());
            properties.put("ldap.base.password", getBindPassword());
            properties.put("ldap.base.searchBase", getUserSearchBase());
            properties.put("ldap.base.searchFilter", getUserSearchFilter());
            properties.put("ldap.base.mailAttributeName", getMailAttributeName());
            properties.put("ldap.base.mailSubstitute", getMailSubstitute());
            properties.put("ldap.base.mailSubstituteOverridesLdap", isMailSubstituteOverridesLdap());
        }
        if ("ldap/ldap-groups-map-to-scopes.xml".equals(ldapGroupFile)) {
            properties.put("ldap.groups.file", getLdapGroupFile());
            properties.put("ldap.groups.autoAdd", isAutoAddGroups());
            properties.put("ldap.groups.searchBase", getGroupSearchBase());
            properties.put("ldap.groups.searchFilter", getGroupSearchFilter());
            properties.put("ldap.groups.searchSubtree", isGroupSearchSubTree());
            properties.put("ldap.groups.maxSearchDepth", getMaxGroupSearchDepth());
        }

        MapPropertySource source = new MapPropertySource("ldap", properties);
        return new LdapConfigEnvironment(source);
    }

    public boolean isAutoAddGroups() {
        return autoAddGroups;
    }

    public String getBaseUrl() {
        return baseUrl;
    }

    public String getBindPassword() {
        return bindPassword;
    }

    public String getBindUserDn() {
        return bindUserDn;
    }

    public String getGroupSearchBase() {
        return groupSearchBase;
    }

    public String getGroupSearchFilter() {
        return groupSearchFilter;
    }

    public String getLdapGroupFile() {
        return ldapGroupFile;
    }

    public String getLdapProfileFile() {
        return ldapProfileFile;
    }

    public String getMailAttributeName() {
        return mailAttributeName;
    }

    public String getMailSubstitute() {
        return mailSubstitute;
    }

    public boolean isMailSubstituteOverridesLdap() {
        return mailSubstituteOverridesLdap;
    }

    public String getUserSearchBase() {
        return userSearchBase;
    }

    public String getUserSearchFilter() {
        return userSearchFilter;
    }

    public boolean isGroupSearchSubTree() {
        return groupSearchSubTree;
    }

    public int getMaxGroupSearchDepth() {
        return maxGroupSearchDepth;
    }

    public boolean isSkipSSLVerification() {
        return skipSSLVerification;
    }

    public void setAutoAddGroups(boolean autoAddGroups) {
        this.autoAddGroups = autoAddGroups;
    }

    public void setBaseUrl(String baseUrl) {
        this.baseUrl = baseUrl;
    }

    public void setBindPassword(String bindPassword) {
        this.bindPassword = bindPassword;
    }

    public void setBindUserDn(String bindUserDn) {
        this.bindUserDn = bindUserDn;
    }

    public void setGroupSearchBase(String groupSearchBase) {
        this.groupSearchBase = groupSearchBase;
    }

    public void setGroupSearchFilter(String groupSearchFilter) {
        this.groupSearchFilter = groupSearchFilter;
    }

    public void setGroupSearchSubTree(boolean groupSearchSubTree) {
        this.groupSearchSubTree = groupSearchSubTree;
    }

    public void setLdapGroupFile(String ldapGroupFile) {
        this.ldapGroupFile = ldapGroupFile;
    }

    public void setLdapProfileFile(String ldapProfileFile) {
        this.ldapProfileFile = ldapProfileFile;
    }

    public void setMailAttributeName(String mailAttributeName) {
        this.mailAttributeName = mailAttributeName;
    }

    public void setMailSubstitute(String mailSubstitute) {
        this.mailSubstitute = mailSubstitute;
    }

    public void setMailSubstituteOverridesLdap(boolean mailSubstituteOverridesLdap) {
        this.mailSubstituteOverridesLdap = mailSubstituteOverridesLdap;
    }

    public void setMaxGroupSearchDepth(int maxGroupSearchDepth) {
        this.maxGroupSearchDepth = maxGroupSearchDepth;
    }

    public void setSkipSSLVerification(boolean skipSSLVerification) {
        this.skipSSLVerification = skipSSLVerification;
    }

    public void setUserSearchBase(String userSearchBase) {
        this.userSearchBase = userSearchBase;
    }

    public void setUserSearchFilter(String userSearchFilter) {
        this.userSearchFilter = userSearchFilter;
    }

    public String getUserDNPattern() {
        return userDNPattern;
    }

    public void setUserDNPattern(String userDNPattern) {
        this.userDNPattern = userDNPattern;
    }

    public String getPasswordAttributeName() {
        return passwordAttributeName;
    }

    public void setPasswordAttributeName(String passwordAttributeName) {
        this.passwordAttributeName = passwordAttributeName;
    }

    public String getPasswordEncoder() {
        return passwordEncoder;
    }

    public void setPasswordEncoder(String passwordEncoder) {
        this.passwordEncoder = passwordEncoder;
    }

    public String getGroupRoleAttribute() {
        return groupRoleAttribute;
    }

    public void setGroupRoleAttribute(String groupRoleAttribute) {
        this.groupRoleAttribute = groupRoleAttribute;
    }

    @JsonIgnore
    public boolean isConfigured() {
        return StringUtils.hasText(getBaseUrl());
    }

    @Override
    public boolean equals(Object o) {
        if (this == o) return true;
        if (!(o instanceof LdapIdentityProviderDefinition)) return false;

        LdapIdentityProviderDefinition that = (LdapIdentityProviderDefinition) o;

        if (autoAddGroups != that.autoAddGroups) return false;
        if (mailSubstituteOverridesLdap != that.mailSubstituteOverridesLdap) return false;
        if (!baseUrl.equals(that.baseUrl)) return false;
        if (bindPassword != null ? !bindPassword.equals(that.bindPassword) : that.bindPassword != null) return false;
        if (bindUserDn != null ? !bindUserDn.equals(that.bindUserDn) : that.bindUserDn != null) return false;
        if (groupSearchBase != null ? !groupSearchBase.equals(that.groupSearchBase) : that.groupSearchBase != null)
            return false;
        if (groupSearchFilter != null ? !groupSearchFilter.equals(that.groupSearchFilter) : that.groupSearchFilter != null)
            return false;
        if (!ldapGroupFile.equals(that.ldapGroupFile)) return false;
        if (!ldapProfileFile.equals(that.ldapProfileFile)) return false;
        if (!mailAttributeName.equals(that.mailAttributeName)) return false;
        if (mailSubstitute != null ? !mailSubstitute.equals(that.mailSubstitute) : that.mailSubstitute != null)
            return false;
        if (userSearchBase != null ? !userSearchBase.equals(that.userSearchBase) : that.userSearchBase != null)
            return false;
        if (userSearchFilter != null ? !userSearchFilter.equals(that.userSearchFilter) : that.userSearchFilter != null)
            return false;
        if (groupSearchSubTree!=that.groupSearchSubTree)
            return false;
        if (maxGroupSearchDepth!=that.maxGroupSearchDepth)
            return false;
        if (skipSSLVerification!=that.skipSSLVerification)
            return false;

        return true;
    }

    @Override
    public int hashCode() {
        int result = baseUrl.hashCode();
        result = 31 * result + (bindUserDn != null ? bindUserDn.hashCode() : 0);
        result = 31 * result + (bindPassword != null ? bindPassword.hashCode() : 0);
        result = 31 * result + (userSearchBase != null ? userSearchBase.hashCode() : 0);
        result = 31 * result + (userSearchFilter != null ? userSearchFilter.hashCode() : 0);
        result = 31 * result + (groupSearchBase != null ? groupSearchBase.hashCode() : 0);
        result = 31 * result + (groupSearchFilter != null ? groupSearchFilter.hashCode() : 0);
        result = 31 * result + mailAttributeName.hashCode();
        result = 31 * result + (mailSubstitute != null ? mailSubstitute.hashCode() : 0);
        result = 31 * result + ldapProfileFile.hashCode();
        result = 31 * result + ldapGroupFile.hashCode();
        result = 31 * result + (mailSubstituteOverridesLdap ? 1 : 0);
        result = 31 * result + (autoAddGroups ? 1 : 0);
        result = 31 * result + (groupSearchSubTree ? 1 : 0);
        result = 31 * result + (skipSSLVerification ? 1 : 0);
        result = 31 * result + maxGroupSearchDepth;
        return result;
    }

    public static class LdapConfigEnvironment extends AbstractEnvironment {
        public LdapConfigEnvironment(MapPropertySource source) {
            getPropertySources().addFirst(source);
        }
    }
}<|MERGE_RESOLUTION|>--- conflicted
+++ resolved
@@ -98,14 +98,10 @@
             definition.setEmailDomain((List<String>) source.getProperty("emailDomain"));
         }
         if (source.getProperty("externalGroupsWhitelist")!=null) {
-<<<<<<< HEAD
-            definition.setExternalGroupsWhitelist((LinkedHashMap<String, List<String>>) source.getProperty("externalGroupsWhitelist"));
-=======
             definition.setExternalGroupsWhitelist((List<String>) source.getProperty("externalGroupsWhitelist"));
         }
         if (source.getProperty(ATTRIBUTE_MAPPINGS)!=null) {
             definition.setAttributeMappings((Map<String, Object>) source.getProperty(ATTRIBUTE_MAPPINGS));
->>>>>>> 3abfcb2f
         }
 
         definition.setLdapProfileFile((String) source.getProperty("profile.file"));
