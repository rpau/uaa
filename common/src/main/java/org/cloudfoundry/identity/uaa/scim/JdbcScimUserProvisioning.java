/*
 * Cloud Foundry 2012.02.03 Beta
 * Copyright (c) [2009-2012] VMware, Inc. All Rights Reserved.
 *
 * This product is licensed to you under the Apache License, Version 2.0 (the "License").
 * You may not use this product except in compliance with the License.
 *
 * This product includes a number of subcomponents with
 * separate copyright notices and license terms. Your use of these
 * subcomponents is subject to the terms and conditions of the
 * subcomponent's license, as noted in the LICENSE file.
 */
package org.cloudfoundry.identity.uaa.scim;

import java.sql.PreparedStatement;
import java.sql.ResultSet;
import java.sql.SQLException;
import java.sql.Timestamp;
import java.sql.Types;
import java.util.ArrayList;
import java.util.Date;
import java.util.LinkedHashSet;
import java.util.List;
import java.util.Set;
import java.util.UUID;
import java.util.regex.Pattern;

import org.apache.commons.logging.Log;
import org.apache.commons.logging.LogFactory;
import org.cloudfoundry.identity.uaa.scim.ScimUser.Group;
import org.cloudfoundry.identity.uaa.scim.ScimUser.Name;
import org.cloudfoundry.identity.uaa.user.UaaAuthority;
import org.cloudfoundry.identity.uaa.scim.SearchQueryConverter.ProcessedFilter;
import org.springframework.dao.DataAccessException;
import org.springframework.dao.DuplicateKeyException;
import org.springframework.dao.EmptyResultDataAccessException;
import org.springframework.dao.IncorrectResultSizeDataAccessException;
import org.springframework.dao.OptimisticLockingFailureException;
import org.springframework.jdbc.core.JdbcTemplate;
import org.springframework.jdbc.core.PreparedStatementSetter;
import org.springframework.jdbc.core.RowMapper;
import org.springframework.security.authentication.BadCredentialsException;
import org.springframework.security.crypto.bcrypt.BCryptPasswordEncoder;
import org.springframework.security.crypto.password.PasswordEncoder;
import org.springframework.util.Assert;
import org.springframework.util.StringUtils;

/**
 * @author Luke Taylor
 * @author Dave Syer
 */
public class JdbcScimUserProvisioning implements ScimUserProvisioning {

	private final Log logger = LogFactory.getLog(getClass());

	public static final String USER_FIELDS = "id,version,created,lastModified,username,email,givenName,familyName,active,phoneNumber";

	public static final String CREATE_USER_SQL = "insert into users (" + USER_FIELDS
			+ ",password) values (?,?,?,?,?,?,?,?,?,?,?)";

<<<<<<< HEAD
	public static final String UPDATE_USER_SQL = "update users set version=?, lastModified=?, userName=?, email=?, givenName=?, familyName=?, active=?, authorities=?, phoneNumber=? where id=? and version=?";
=======
	public static final String UPDATE_USER_SQL = "update users set version=?, lastModified=?, email=?, givenName=?, familyName=?, active=?, phoneNumber=? where id=? and version=?";
>>>>>>> 17f4c270

	public static final String DEACTIVATE_USER_SQL = "update users set active=false where id=?";

    public static final String DELETE_USER_SQL = "delete from users where id=?";

    public static final String ID_FOR_DELETED_USER_SQL = "select id from users where userName=? and active=false";

	public static final String CHANGE_PASSWORD_SQL = "update users set lastModified=?, password=? where id=?";

	public static final String READ_PASSWORD_SQL = "select password from users where id=?";

	public static final String USER_BY_ID_QUERY = "select " + USER_FIELDS + " from users " + "where id=?";

	public static final String ALL_USERS = "select " + USER_FIELDS + " from users";

	private SearchQueryConverter queryConverter = new ScimSearchQueryConverter();

	static final Pattern unquotedEq = Pattern.compile("(id|username|email|givenName|familyName) = [^'].*",
															 Pattern.CASE_INSENSITIVE);

	protected final JdbcTemplate jdbcTemplate;

	private PasswordValidator passwordValidator = new DefaultPasswordValidator();

	private PasswordEncoder passwordEncoder = new BCryptPasswordEncoder();

    private boolean deactivateOnDelete = true;

	private final RowMapper<ScimUser> mapper = new ScimUserRowMapper();

	public JdbcScimUserProvisioning(JdbcTemplate jdbcTemplate) {
		Assert.notNull(jdbcTemplate);
		this.jdbcTemplate = jdbcTemplate;
	}

	public void setQueryConverter(SearchQueryConverter queryConverter) {
		this.queryConverter = queryConverter;
	}

	@Override
	public ScimUser retrieveUser(String id) {
		try {
			ScimUser u = jdbcTemplate.queryForObject(USER_BY_ID_QUERY, mapper, id);
			return u;
		}
		catch (EmptyResultDataAccessException e) {
			throw new ScimResourceNotFoundException("User " + id + " does not exist");
		}
	}

	@Override
	public List<ScimUser> retrieveUsers() {
		List<ScimUser> input = new JdbcPagingList<ScimUser>(jdbcTemplate, ALL_USERS + " ORDER by created ASC", mapper,
				200);
		return input;
	}

	@Override
	public List<ScimUser> retrieveUsers(String filter) {
		return retrieveUsers(filter, null, true);
	}

	@Override
	public List<ScimUser> retrieveUsers(String filter, String sortBy, boolean ascending) {

		ProcessedFilter where = queryConverter.convert(filter, sortBy,  ascending);
		logger.debug("Filtering users with SQL: " + where);
		validateSqlWhereClause(where.getSql());

		try {
			String completeSql = ALL_USERS + " where " + where.getSql();
			logger.debug("complete sql: " + completeSql + ", params: " + where.getParams());
			return new JdbcPagingList<ScimUser>(jdbcTemplate, ALL_USERS + " where " + where.getSql(), where.getParams(), mapper,
					200);
		}
		catch (DataAccessException e) {
			logger.debug("Filter '" + filter + "' generated invalid SQL", e);
			throw new IllegalArgumentException("Invalid filter: " + filter);
		}
	}

	private void validateSqlWhereClause(String where) {
		if (unquotedEq.matcher(where).matches()) {
			throw new IllegalArgumentException("Eq argument in filter must be quoted");
		}

		if (where.contains("emails.")) {
			throw new UnsupportedOperationException("Filters on email address fields other than 'value' not supported");
		}

		if (where.contains("phoneNumbers.")) {
			throw new UnsupportedOperationException("Filters on phone number fields other than 'value' not supported");
		}
	}

	@Override
	public ScimUser createUser(final ScimUser user, final String password) throws InvalidPasswordException,
            InvalidScimResourceException {

		passwordValidator.validate(password, user);
		validate(user);

		logger.info("Creating new user: " + user.getUserName());

		final String id = UUID.randomUUID().toString();
		try {
			jdbcTemplate.update(CREATE_USER_SQL, new PreparedStatementSetter() {
				public void setValues(PreparedStatement ps) throws SQLException {
					ps.setString(1, id);
					ps.setInt(2, user.getVersion());
					ps.setTimestamp(3, new Timestamp(new Date().getTime()));
					ps.setTimestamp(4, new Timestamp(new Date().getTime()));
					ps.setString(5, user.getUserName());
					ps.setString(6, user.getPrimaryEmail());
					ps.setString(7, user.getName().getGivenName());
					ps.setString(8, user.getName().getFamilyName());
					ps.setBoolean(9, user.isActive());
					String phoneNumber = extractPhoneNumber(user);
					ps.setString(10, phoneNumber);
					ps.setString(11, passwordEncoder.encode(password));
				}

			});
		}
		catch (DuplicateKeyException e) {
			throw new ScimResourceAlreadyExistsException("Username already in use (could be inactive account): "
					+ user.getUserName());
		}
		return retrieveUser(id);

	}

	private void validate(final ScimUser user) throws InvalidScimResourceException {
		if (!user.getUserName().matches("[a-z0-9+-_.@]+")) {
			throw new InvalidScimResourceException("Username must be lower case alphanumeric with optional characters '._@'.");
		}
		if (user.getEmails()==null || user.getEmails().isEmpty()) {
			throw new InvalidScimResourceException("An email must be provided.");
		}
		if (user.getName()==null || user.getName().getFamilyName()==null || user.getName().getGivenName()==null) {
			throw new InvalidScimResourceException("A given name and a family name must be provided.");
		}
	}

	private String extractPhoneNumber(final ScimUser user) {
		String phoneNumber = null;
		if (user.getPhoneNumbers() != null && !user.getPhoneNumbers().isEmpty()) {
			phoneNumber = user.getPhoneNumbers().get(0).getValue();
		}
		return phoneNumber;
	}

	@Override
	public ScimUser updateUser(final String id, final ScimUser user) throws InvalidScimResourceException {
		validate(user);
		logger.info("Updating user " + user.getUserName());

		int updated = jdbcTemplate.update(UPDATE_USER_SQL, new PreparedStatementSetter() {
			public void setValues(PreparedStatement ps) throws SQLException {
				ps.setInt(1, user.getVersion() + 1);
				ps.setTimestamp(2, new Timestamp(new Date().getTime()));
<<<<<<< HEAD
				ps.setString(3, user.getUserName());
				ps.setString(4, user.getPrimaryEmail());
				ps.setString(5, user.getName().getGivenName());
				ps.setString(6, user.getName().getFamilyName());
				ps.setBoolean(7, user.isActive());
				ps.setString(8, authorities);
				ps.setString(9, extractPhoneNumber(user));
				ps.setString(10, id);
				ps.setInt(11, user.getVersion());
=======
				ps.setString(3, user.getPrimaryEmail());
				ps.setString(4, user.getName().getGivenName());
				ps.setString(5, user.getName().getFamilyName());
				ps.setBoolean(6, user.isActive());
				ps.setString(7, extractPhoneNumber(user));
				ps.setString(8, id);
				ps.setInt(9, user.getVersion());
>>>>>>> 17f4c270
			}
		});
		ScimUser result = retrieveUser(id);
		if (updated == 0) {
			throw new OptimisticLockingFailureException(String.format(
					"Attempt to update a user (%s) with wrong version: expected=%d but found=%d", id,
					result.getVersion(), user.getVersion()));
		}
		if (updated > 1) {
			throw new IncorrectResultSizeDataAccessException(1);
		}
		return result;
	}

	@Override
	public boolean changePassword(final String id, String oldPassword, final String newPassword)
			throws ScimResourceNotFoundException {
		if (oldPassword != null) {
			checkPasswordMatches(id, oldPassword);
		}

		int updated = jdbcTemplate.update(CHANGE_PASSWORD_SQL, new PreparedStatementSetter() {
			public void setValues(PreparedStatement ps) throws SQLException {
				ps.setTimestamp(1, new Timestamp(new Date().getTime()));
				ps.setString(2, passwordEncoder.encode(newPassword));
				ps.setString(3, id);
			}
		});
		if (updated == 0) {
			throw new ScimResourceNotFoundException("User " + id + " does not exist");
		}
		if (updated != 1) {
			throw new IncorrectResultSizeDataAccessException(1);
		}
		return true;
	}

	// Checks the existing password for a user
	private void checkPasswordMatches(String id, String oldPassword) {
		String currentPassword;
		try {
			currentPassword = jdbcTemplate.queryForObject(READ_PASSWORD_SQL, new Object[] { id },
					new int[] { Types.VARCHAR }, String.class);
		}
		catch (IncorrectResultSizeDataAccessException e) {
			throw new ScimResourceNotFoundException("User " + id + " does not exist");
		}

		if (!passwordEncoder.matches(oldPassword, currentPassword)) {
			throw new BadCredentialsException("Old password is incorrect");
		}
	}

	@Override
	public ScimUser removeUser(String id, int version) {
		ScimUser user = retrieveUser(id);
        return deactivateOnDelete ? deactivateUser(user, version) : deleteUser(user, version);
	}

    private ScimUser deactivateUser(ScimUser user, int version) {
        logger.info("Deactivating user: " + user.getId());
        int updated;
        if (version < 0) {
            // Ignore
            updated = jdbcTemplate.update(DEACTIVATE_USER_SQL, user.getId());
        }
        else {
            updated = jdbcTemplate.update(DEACTIVATE_USER_SQL + " and version=?", user.getId(), version);
        }
        if (updated == 0) {
            throw new OptimisticLockingFailureException(String.format(
                    "Attempt to update a user (%s) with wrong version: expected=%d but found=%d", user.getId(),
                    user.getVersion(), version));
        }
        if (updated > 1) {
            throw new IncorrectResultSizeDataAccessException(1);
        }
        user.setActive(false);
        return user;
    }

    private ScimUser deleteUser(ScimUser user, int version) {
        logger.info("Deleting user: " + user.getId());
        int updated;

        if (version < 0) {
            updated = jdbcTemplate.update(DELETE_USER_SQL, user.getId());
        }
        else {
            updated = jdbcTemplate.update(DELETE_USER_SQL + " and version=?", user.getId(), version);
        }
        if (updated == 0) {
            throw new OptimisticLockingFailureException(String.format(
                    "Attempt to update a user (%s) with wrong version: expected=%d but found=%d", user.getId(),
                    user.getVersion(), version));
        }
        return user;
    }

    public void setDeactivateOnDelete (boolean deactivateOnDelete) {
        this.deactivateOnDelete = deactivateOnDelete;
    }

	public void setPasswordValidator(PasswordValidator passwordValidator) {
		Assert.notNull(passwordValidator, "passwordValidator cannot be null");
		this.passwordValidator = passwordValidator;
	}

	/**
	 * The encoder used to hash passwords before storing them in the database.
	 * 
	 * Defaults to a {@link BCryptPasswordEncoder}.
	 */
	public void setPasswordEncoder(PasswordEncoder passwordEncoder) {
		Assert.notNull(passwordEncoder, "passwordEncoder cannot be null");
		this.passwordEncoder = passwordEncoder;
	}

	private void normalizeGroups(ScimUser user) {
		Set<Group> groups = new LinkedHashSet<Group>();
		if (user.getGroups()!=null) {
			groups.addAll(user.getGroups());
		}
		// Everyone is a user
		groups.add(new Group(null, UaaAuthority.UAA_USER.getAuthority()));
		if (user.getUserType()!=null && user.getUserType().contains("admin")) {
			// Some people are also admins
			groups.add(new Group(null, UaaAuthority.UAA_ADMIN.getAuthority()));
		}
		user.setGroups(new ArrayList<Group>(groups));
	}

	private static final class ScimUserRowMapper implements RowMapper<ScimUser> {
		@Override
		public ScimUser mapRow(ResultSet rs, int rowNum) throws SQLException {
			String id = rs.getString(1);
			int version = rs.getInt(2);
			Date created = rs.getTimestamp(3);
			Date lastModified = rs.getTimestamp(4);
			String userName = rs.getString(5);
			String email = rs.getString(6);
			String givenName = rs.getString(7);
			String familyName = rs.getString(8);
			boolean active = rs.getBoolean(9);
			String phoneNumber = rs.getString(10);
			ScimUser user = new ScimUser();
			user.setId(id);
			ScimMeta meta = new ScimMeta();
			meta.setVersion(version);
			meta.setCreated(created);
			meta.setLastModified(lastModified);
			user.setMeta(meta);
			user.setUserName(userName);
			user.addEmail(email);
			if (phoneNumber != null) {
				user.addPhoneNumber(phoneNumber);
			}
			Name name = new Name();
			name.setGivenName(givenName);
			name.setFamilyName(familyName);
			user.setName(name);
			user.setActive(active);
			return user;
		}
	}

}<|MERGE_RESOLUTION|>--- conflicted
+++ resolved
@@ -58,11 +58,7 @@
 	public static final String CREATE_USER_SQL = "insert into users (" + USER_FIELDS
 			+ ",password) values (?,?,?,?,?,?,?,?,?,?,?)";
 
-<<<<<<< HEAD
-	public static final String UPDATE_USER_SQL = "update users set version=?, lastModified=?, userName=?, email=?, givenName=?, familyName=?, active=?, authorities=?, phoneNumber=? where id=? and version=?";
-=======
-	public static final String UPDATE_USER_SQL = "update users set version=?, lastModified=?, email=?, givenName=?, familyName=?, active=?, phoneNumber=? where id=? and version=?";
->>>>>>> 17f4c270
+	public static final String UPDATE_USER_SQL = "update users set version=?, lastModified=?, userName=?, email=?, givenName=?, familyName=?, active=?, phoneNumber=? where id=? and version=?";
 
 	public static final String DEACTIVATE_USER_SQL = "update users set active=false where id=?";
 
@@ -224,25 +220,14 @@
 			public void setValues(PreparedStatement ps) throws SQLException {
 				ps.setInt(1, user.getVersion() + 1);
 				ps.setTimestamp(2, new Timestamp(new Date().getTime()));
-<<<<<<< HEAD
 				ps.setString(3, user.getUserName());
 				ps.setString(4, user.getPrimaryEmail());
 				ps.setString(5, user.getName().getGivenName());
 				ps.setString(6, user.getName().getFamilyName());
 				ps.setBoolean(7, user.isActive());
-				ps.setString(8, authorities);
-				ps.setString(9, extractPhoneNumber(user));
-				ps.setString(10, id);
-				ps.setInt(11, user.getVersion());
-=======
-				ps.setString(3, user.getPrimaryEmail());
-				ps.setString(4, user.getName().getGivenName());
-				ps.setString(5, user.getName().getFamilyName());
-				ps.setBoolean(6, user.isActive());
-				ps.setString(7, extractPhoneNumber(user));
-				ps.setString(8, id);
-				ps.setInt(9, user.getVersion());
->>>>>>> 17f4c270
+				ps.setString(8, extractPhoneNumber(user));
+				ps.setString(9, id);
+				ps.setInt(10, user.getVersion());
 			}
 		});
 		ScimUser result = retrieveUser(id);
