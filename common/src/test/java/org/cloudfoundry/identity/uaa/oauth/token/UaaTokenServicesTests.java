--- conflicted
+++ resolved
@@ -62,7 +62,6 @@
 import org.cloudfoundry.identity.uaa.client.ClientConstants;
 import org.cloudfoundry.identity.uaa.config.IdentityZoneConfiguration;
 import org.cloudfoundry.identity.uaa.config.TokenPolicy;
-import org.cloudfoundry.identity.uaa.oauth.Claims;
 import org.cloudfoundry.identity.uaa.oauth.approval.Approval;
 import org.cloudfoundry.identity.uaa.oauth.approval.Approval.ApprovalStatus;
 import org.cloudfoundry.identity.uaa.oauth.approval.ApprovalStore;
@@ -101,29 +100,6 @@
 import org.springframework.security.oauth2.provider.client.InMemoryClientDetailsService;
 import org.springframework.security.oauth2.provider.request.DefaultOAuth2RequestFactory;
 
-<<<<<<< HEAD
-import java.util.ArrayList;
-import java.util.Arrays;
-import java.util.Calendar;
-import java.util.Collections;
-import java.util.Date;
-import java.util.HashMap;
-import java.util.HashSet;
-import java.util.LinkedHashMap;
-import java.util.List;
-import java.util.Map;
-
-import static org.cloudfoundry.identity.uaa.user.UaaAuthority.USER_AUTHORITIES;
-import static org.junit.Assert.assertEquals;
-import static org.junit.Assert.assertFalse;
-import static org.junit.Assert.assertNotNull;
-import static org.junit.Assert.assertNull;
-import static org.junit.Assert.assertTrue;
-import static org.mockito.Mockito.mock;
-=======
-import com.fasterxml.jackson.core.type.TypeReference;
->>>>>>> 0cea3ea7
-
 /**
  * @author Filip Hanik
  * @author Joel D'sa
@@ -925,29 +901,12 @@
 
         OAuth2Authentication authentication = new OAuth2Authentication(authorizationRequest.createOAuth2Request(), userAuthentication);
         OAuth2AccessToken accessToken = tokenServices.createAccessToken(authentication);
-        Jwt tokenJwt = JwtHelper.decodeAndVerify(accessToken.getValue(), signerProvider.getVerifier());
-        assertNotNull(tokenJwt);
-        Map<String, Object> claims;
-        try {
-            claims = JsonUtils.readValue(tokenJwt.getClaims(), new TypeReference<Map<String, Object>>() {});
-        } catch (Exception e) {
-            throw new IllegalStateException(CANNOT_READ_TOKEN_CLAIMS, e);
-        }
-
-        assertEquals(claims.get(Claims.SCOPE), requestedAuthScopes);
-        assertNotNull(accessToken.getRefreshToken());
-
-        Jwt refreshTokenJwt = JwtHelper.decodeAndVerify(accessToken.getRefreshToken().getValue(),signerProvider.getVerifier());
-        assertNotNull(refreshTokenJwt);
-        Map<String, Object> refreshTokenClaims;
-        try {
-            refreshTokenClaims = JsonUtils.readValue(refreshTokenJwt.getClaims(),new TypeReference<Map<String, Object>>() {});
-        } catch (Exception e) {
-            throw new IllegalStateException(CANNOT_READ_TOKEN_CLAIMS, e);
-        }
-
-        assertEquals(refreshTokenClaims.get(Claims.SCOPE), requestedAuthScopes);
-        assertEquals(refreshTokenClaims.get(Claims.AUD), resourceIds);
+
+        assertThat(accessToken, scope(is(requestedAuthScopes)));
+        assertThat(accessToken.getRefreshToken(), is(not(nullValue())));
+
+        assertThat(accessToken.getRefreshToken(), OAuth2RefreshTokenMatchers.scope(is(requestedAuthScopes)));
+        assertThat(accessToken.getRefreshToken(), OAuth2RefreshTokenMatchers.audience(is(resourceIds)));
 
         // Second request with expanded scopes
         AuthorizationRequest expandedScopeAuthorizationRequest = new AuthorizationRequest(CLIENT_ID,expandedScopes);
