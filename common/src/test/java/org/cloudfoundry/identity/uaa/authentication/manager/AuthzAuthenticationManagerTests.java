/*******************************************************************************
 *     Cloud Foundry
 *     Copyright (c) [2009-2014] Pivotal Software, Inc. All Rights Reserved.
 *
 *     This product is licensed to you under the Apache License, Version 2.0 (the "License").
 *     You may not use this product except in compliance with the License.
 *
 *     This product includes a number of subcomponents with
 *     separate copyright notices and license terms. Your use of these
 *     subcomponents is subject to the terms and conditions of the
 *     subcomponent's license, as noted in the LICENSE file.
 *******************************************************************************/
package org.cloudfoundry.identity.uaa.authentication.manager;

import org.cloudfoundry.identity.uaa.authentication.AccountNotVerifiedException;
import org.cloudfoundry.identity.uaa.authentication.AuthenticationPolicyRejectionException;
import org.cloudfoundry.identity.uaa.authentication.AuthzAuthenticationRequest;
import org.cloudfoundry.identity.uaa.authentication.PasswordExpiredException;
import org.cloudfoundry.identity.uaa.authentication.UaaAuthenticationDetails;
import org.cloudfoundry.identity.uaa.authentication.UaaPrincipal;
import org.cloudfoundry.identity.uaa.authentication.event.UnverifiedUserAuthenticationEvent;
import org.cloudfoundry.identity.uaa.authentication.event.UserAuthenticationFailureEvent;
import org.cloudfoundry.identity.uaa.authentication.event.UserAuthenticationSuccessEvent;
import org.cloudfoundry.identity.uaa.authentication.event.UserNotFoundEvent;
import org.cloudfoundry.identity.uaa.provider.PasswordPolicy;
import org.cloudfoundry.identity.uaa.constants.OriginKeys;
import org.cloudfoundry.identity.uaa.user.UaaAuthority;
import org.cloudfoundry.identity.uaa.user.UaaUser;
import org.cloudfoundry.identity.uaa.user.UaaUserDatabase;
import org.cloudfoundry.identity.uaa.provider.IdentityProvider;
import org.cloudfoundry.identity.uaa.zone.IdentityProviderProvisioning;
import org.cloudfoundry.identity.uaa.zone.IdentityZoneHolder;
import org.cloudfoundry.identity.uaa.provider.UaaIdentityProviderDefinition;
import org.junit.Before;
import org.junit.Test;
import org.mockito.Mock;
import org.springframework.context.ApplicationEventPublisher;
import org.springframework.security.authentication.BadCredentialsException;
import org.springframework.security.authentication.event.AuthenticationFailureLockedEvent;
import org.springframework.security.core.Authentication;
import org.springframework.security.core.userdetails.UsernameNotFoundException;
import org.springframework.security.crypto.bcrypt.BCryptPasswordEncoder;
import org.springframework.security.oauth2.common.util.RandomValueStringGenerator;

import javax.servlet.http.HttpServletRequest;
import java.util.Calendar;
import java.util.Date;
import java.util.HashMap;
import java.util.Map;

import static org.junit.Assert.assertEquals;
import static org.junit.Assert.assertFalse;
import static org.junit.Assert.assertNotNull;
import static org.junit.Assert.fail;
import static org.mockito.Matchers.any;
import static org.mockito.Matchers.anyString;
import static org.mockito.Matchers.eq;
import static org.mockito.Matchers.isA;
import static org.mockito.Mockito.mock;
import static org.mockito.Mockito.verify;
import static org.mockito.Mockito.verifyZeroInteractions;
import static org.mockito.Mockito.when;

/**
 * @author Luke Taylor
 */
public class AuthzAuthenticationManagerTests {
    private AuthzAuthenticationManager mgr;
    private UaaUserDatabase db;
    private ApplicationEventPublisher publisher;
    private static final String PASSWORD = "$2a$10$HoWPAUn9zqmmb0b.2TBZWe6cjQcxyo8TDwTX.5G46PBL347N3/0zO"; // "password"
    private UaaUser user = null;
    private BCryptPasswordEncoder encoder = new BCryptPasswordEncoder();
    private String loginServerUserName="loginServerUser".toLowerCase();
    private IdentityProviderProvisioning providerProvisioning;

    @Before
    public void setUp() throws Exception {
        String id = new RandomValueStringGenerator().generate();
        user = new UaaUser(
            id,
            "auser",
            PASSWORD,
            "auser@blah.com",
            UaaAuthority.USER_AUTHORITIES,
            "A", "User",
            new Date(),
            new Date(),
            OriginKeys.UAA,
            null,
            true,
            IdentityZoneHolder.get().getId(),
            id,
            new Date());
        providerProvisioning = mock(IdentityProviderProvisioning.class);
        db = mock(UaaUserDatabase.class);
        publisher = mock(ApplicationEventPublisher.class);
        mgr = new AuthzAuthenticationManager(db, encoder, providerProvisioning);
        mgr.setApplicationEventPublisher(publisher);
        mgr.setOrigin(OriginKeys.UAA);
    }

    @Test
    public void successfulAuthentication() throws Exception {
        when(db.retrieveUserByName("auser", OriginKeys.UAA)).thenReturn(user);
        Authentication result = mgr.authenticate(createAuthRequest("auser", "password"));
        assertNotNull(result);
        assertEquals("auser", result.getName());
        assertEquals("auser", ((UaaPrincipal) result.getPrincipal()).getName());
    }

    @Test(expected = PasswordExpiredException.class)
    public void unsuccessfulPasswordExpired() throws Exception {
        IdentityProvider<UaaIdentityProviderDefinition> provider = new IdentityProvider<>();

        UaaIdentityProviderDefinition idpDefinition = new UaaIdentityProviderDefinition(new PasswordPolicy(6,128,1,1,1,1,6), null);
        provider.setConfig(idpDefinition);

        when(providerProvisioning.retrieveByOrigin(anyString(), anyString())).thenReturn(provider);

        Calendar oneYearAgoCal = Calendar.getInstance();
        oneYearAgoCal.add(Calendar.YEAR, -1);
        Date oneYearAgo = new Date(oneYearAgoCal.getTimeInMillis());
        user = new UaaUser(
            user.getId(),
            user.getUsername(),
            PASSWORD,
            user.getPassword(),
            user.getAuthorities(),
            user.getGivenName(),
            user.getFamilyName(),
            oneYearAgo,
            oneYearAgo,
            OriginKeys.UAA,
            null,
            true,
            IdentityZoneHolder.get().getId(),
            user.getSalt(),
            oneYearAgo);
        when(db.retrieveUserByName("auser", OriginKeys.UAA)).thenReturn(user);
        mgr.authenticate(createAuthRequest("auser", "password"));
    }

    @Test(expected = BadCredentialsException.class)
    public void unsuccessfulLoginServerUserAuthentication() throws Exception {
        when(db.retrieveUserByName(loginServerUserName, OriginKeys.UAA)).thenReturn(null);
        mgr.authenticate(createAuthRequest(loginServerUserName, ""));
    }

    @Test(expected = BadCredentialsException.class)
    public void unsuccessfulLoginServerUserWithPasswordAuthentication() throws Exception {
        when(db.retrieveUserByName(loginServerUserName, OriginKeys.UAA)).thenReturn(null);
        mgr.authenticate(createAuthRequest(loginServerUserName, "dadas"));
    }

    @Test
    public void successfulAuthenticationReturnsTokenAndPublishesEvent() throws Exception {
        when(db.retrieveUserByName("auser", OriginKeys.UAA)).thenReturn(user);
        Authentication result = mgr.authenticate(createAuthRequest("auser", "password"));

        assertNotNull(result);
        assertEquals("auser", result.getName());
        assertEquals("auser", ((UaaPrincipal) result.getPrincipal()).getName());

        verify(publisher).publishEvent(isA(UserAuthenticationSuccessEvent.class));
    }

    @Test
    public void invalidPasswordPublishesAuthenticationFailureEvent() {
        when(db.retrieveUserByName("auser", OriginKeys.UAA)).thenReturn(user);
        try {
            mgr.authenticate(createAuthRequest("auser", "wrongpassword"));
            fail();
        } catch (BadCredentialsException expected) {
        }

        verify(publisher).publishEvent(isA(UserAuthenticationFailureEvent.class));
    }

    @Test(expected = AuthenticationPolicyRejectionException.class)
    public void authenticationIsDeniedIfRejectedByLoginPolicy() throws Exception {
        when(db.retrieveUserByName("auser", OriginKeys.UAA)).thenReturn(user);
        AccountLoginPolicy lp = mock(AccountLoginPolicy.class);
        when(lp.isAllowed(any(UaaUser.class), any(Authentication.class))).thenReturn(false);
        mgr.setAccountLoginPolicy(lp);
        mgr.authenticate(createAuthRequest("auser", "password"));
    }

    @Test
    public void missingUserPublishesNotFoundEvent() {
        when(db.retrieveUserByName(eq("aguess"),eq(OriginKeys.UAA))).thenThrow(new UsernameNotFoundException("mocked"));
        try {
            mgr.authenticate(createAuthRequest("aguess", "password"));
            fail();
        } catch (BadCredentialsException expected) {
        }

        verify(publisher).publishEvent(isA(UserNotFoundEvent.class));
    }

    @Test
    public void successfulVerifyOriginAuthentication1() throws Exception {
        mgr.setOrigin("test");
        user = user.modifySource("test",null);
        when(db.retrieveUserByName("auser","test")).thenReturn(user);
        Authentication result = mgr.authenticate(createAuthRequest("auser", "password"));
        assertNotNull(result);
        assertEquals("auser", result.getName());
        assertEquals("auser", ((UaaPrincipal) result.getPrincipal()).getName());
    }

    @Test(expected = BadCredentialsException.class)
    public void originAuthenticationFail() throws Exception {
        when(db.retrieveUserByName("auser", "not UAA")).thenReturn(user);
        mgr.authenticate(createAuthRequest("auser", "password"));
    }

    @Test
    public void unverifiedAuthenticationSucceedsWhenAllowed() throws Exception {
        user.setVerified(false);
        when(db.retrieveUserByName("auser", OriginKeys.UAA)).thenReturn(user);
        Authentication result = mgr.authenticate(createAuthRequest("auser", "password"));
        assertEquals("auser", result.getName());
        assertEquals("auser", ((UaaPrincipal) result.getPrincipal()).getName());
        }

    @Test
    public void unverifiedAuthenticationFailsWhenNotAllowed() throws Exception {
        mgr.setAllowUnverifiedUsers(false);
        user.setVerified(false);
        when(db.retrieveUserByName("auser", OriginKeys.UAA)).thenReturn(user);
        try {
            mgr.authenticate(createAuthRequest("auser", "password"));
            fail("Expected AccountNotVerifiedException");
        } catch(AccountNotVerifiedException e) {
            verify(publisher).publishEvent(isA(UnverifiedUserAuthenticationEvent.class));
        }
    }

    @Test
<<<<<<< HEAD
    public void unverified_authentication_never_allowed_in_non_default_zone() throws Exception {
        IdentityZone calZone = new IdentityZone();
        calZone.setId("cal-zone");
        IdentityZoneHolder.set(calZone);
        mgr.setAllowUnverifiedUsers(true);

        Date justASecondAgo = new Date(System.currentTimeMillis() - 1000);
        UaaUser calZoneUser = new UaaUser(
            user.getId(),
            user.getUsername(),
            PASSWORD,
            user.getPassword(),
            user.getAuthorities(),
            user.getGivenName(),
            user.getFamilyName(),
            justASecondAgo,
            justASecondAgo,
            OriginKeys.UAA,
            null,
            true,
            IdentityZoneHolder.get().getId(),
            user.getSalt(),
            justASecondAgo);

        calZoneUser.setVerified(false);
        when(db.retrieveUserByName("auser", OriginKeys.UAA)).thenReturn(calZoneUser);
        try {
            mgr.authenticate(createAuthRequest("auser", "password"));
            fail("Expected AccountNotVerifiedException");
        } catch (AccountNotVerifiedException e) {
            verify(publisher).publishEvent(isA(UnverifiedUserAuthenticationEvent.class));
        }
        IdentityZoneHolder.clear();
    }

    @Test
=======
>>>>>>> dc16f90f
    public void userIsLockedOutAfterNumberOfFailedTriesIsExceeded() throws Exception {
        AccountLoginPolicy lockoutPolicy = mock(PeriodLockoutPolicy.class);
        mgr.setAccountLoginPolicy(lockoutPolicy);
        when(db.retrieveUserByName("auser", OriginKeys.UAA)).thenReturn(user);
        Authentication authentication = createAuthRequest("auser", "password");
        when(lockoutPolicy.isAllowed(any(UaaUser.class), eq(authentication))).thenReturn(false);

        try {
            mgr.authenticate(authentication);
        } catch (AuthenticationPolicyRejectionException e) {
            // woo hoo
        }

        assertFalse(authentication.isAuthenticated());
        verify(publisher).publishEvent(isA(AuthenticationFailureLockedEvent.class));
    }

    AuthzAuthenticationRequest createAuthRequest(String username, String password) {
        Map<String, String> userdata = new HashMap<String, String>();
        userdata.put("username", username);
        userdata.put("password", password);
        return new AuthzAuthenticationRequest(userdata, new UaaAuthenticationDetails(mock(HttpServletRequest.class)));
    }
}<|MERGE_RESOLUTION|>--- conflicted
+++ resolved
@@ -238,45 +238,6 @@
     }
 
     @Test
-<<<<<<< HEAD
-    public void unverified_authentication_never_allowed_in_non_default_zone() throws Exception {
-        IdentityZone calZone = new IdentityZone();
-        calZone.setId("cal-zone");
-        IdentityZoneHolder.set(calZone);
-        mgr.setAllowUnverifiedUsers(true);
-
-        Date justASecondAgo = new Date(System.currentTimeMillis() - 1000);
-        UaaUser calZoneUser = new UaaUser(
-            user.getId(),
-            user.getUsername(),
-            PASSWORD,
-            user.getPassword(),
-            user.getAuthorities(),
-            user.getGivenName(),
-            user.getFamilyName(),
-            justASecondAgo,
-            justASecondAgo,
-            OriginKeys.UAA,
-            null,
-            true,
-            IdentityZoneHolder.get().getId(),
-            user.getSalt(),
-            justASecondAgo);
-
-        calZoneUser.setVerified(false);
-        when(db.retrieveUserByName("auser", OriginKeys.UAA)).thenReturn(calZoneUser);
-        try {
-            mgr.authenticate(createAuthRequest("auser", "password"));
-            fail("Expected AccountNotVerifiedException");
-        } catch (AccountNotVerifiedException e) {
-            verify(publisher).publishEvent(isA(UnverifiedUserAuthenticationEvent.class));
-        }
-        IdentityZoneHolder.clear();
-    }
-
-    @Test
-=======
->>>>>>> dc16f90f
     public void userIsLockedOutAfterNumberOfFailedTriesIsExceeded() throws Exception {
         AccountLoginPolicy lockoutPolicy = mock(PeriodLockoutPolicy.class);
         mgr.setAccountLoginPolicy(lockoutPolicy);
