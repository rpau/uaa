--- conflicted
+++ resolved
@@ -75,13 +75,8 @@
         List<GrantedAuthority> userAuthorities = Arrays.<GrantedAuthority>asList(new SimpleGrantedAuthority("openid"));
 
         store = new UaaTokenStore(dataSource);
-<<<<<<< HEAD
         legacyCodeServices = new JdbcAuthorizationCodeServices(dataSource);
         BaseClientDetails client = new BaseClientDetails("clientid", null, "openid","client_credentials,password", "oauth.login", null);
-=======
-        springSecurityStore = new JdbcAuthorizationCodeServices(dataSource);
-        BaseClientDetails client = new BaseClientDetails(LONG_CLIENT_ID, null, "openid", "client_credentials,password", "oauth.login", null);
->>>>>>> 5dabd536
         Map<String,String> parameters = new HashMap<>();
         parameters.put(OAuth2Utils.CLIENT_ID, client.getClientId());
 
