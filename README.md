<link href="https://raw.github.com/clownfart/Markdown-CSS/master/markdown.css" rel="stylesheet"></link>
# CloudFoundry User Account and Authentication (UAA) Server

The UAA is the identity management service for Cloud Foundry.  It's
primary role is as an OAuth2 provider, issuing tokens for client
applications to use when they act on behalf of Cloud Foundry users.
It can also authenticate users with their Cloud Foundry credentials,
and can act as an SSO service using those credentials (or others).  It
has endpoints for managing user accounts and for registering OAuth2
clients, as well as various other management functions.

## Co-ordinates

* Team:
  * Dale Olds (`olds@vmware.com`)
  * Dave Syer (`dsyer@vmware.com`)
  * Luke Taylor (`ltaylor@vmware.com`)
  * Joel D'Sa (`jdsa@vmware.com`)
  * Vidya Valmikinathan
* Technical forum: [vcap-dev google group](https://groups.google.com/a/cloudfoundry.org/forum/?fromgroups#!forum/vcap-dev)
* Docs: [docs/](https://github.com/cloudfoundry/uaa/tree/master/docs)

## Quick Start

If this works you are in business:

    $ git clone git://github.com/cloudfoundry/uaa.git
    $ cd uaa
    $ mvn install

Each module has a `mvn tomcat:run` target to run individually, or you
could import them as projects into STS (use 2.8.0 or better if you
can).  The apps all work together the apps running on the same port
(8080) as `/uaa`, `/app` and `/api`.

You will need Maven 3.0.4 or newer.

### Deploy to Cloud Foundry

You can also build the app and push it to Cloud Foundry, e.g.

    $ mvn package install
    $ vmc push myuaa --path uaa/target

(If you do that, choose a unique application id, not 'myuaa'.)

### Demo of command line usage on local server

First run the UAA server as described above:

    $ cd uaa
    $ mvn tomcat:run

Then start another terminal and from the project base directory,  ask
the login endpoint to tell you about the system:

    $ curl -H "Accept: application/json" localhost:8080/uaa/login
    {
      "timestamp":"2012-03-28T18:25:49+0100",
      "commit_id":"111274e",
      "prompts":{"username":["text","Username"],
        "password":["password","Password"]
      }
    }
    
Then you can try logging in with the UAA ruby gem.  Make sure you have
ruby 1.9, and bundler installed, then

    $ cd gem/; bundle
    $ ./bin/uaac target http://localhost:8080/uaa
    $ ./bin/uaac token get marissa koala

(or leave out the username / password to be prompted).

This authenticates and obtains an access token from the server using
the OAuth2 implicit grant, similar to the approach intended for a
client like VMC. The token is stored in `~/.uuac.yml`, so dig into
that file and pull out the access token for your `vmc` target (or use
`--verbose` on the login command line above to see it logged to your
console).

Then you can login as a resource server and retrieve the token
details:

    $ ./bin/uaac target http://localhost:8080/uaa app
    $ ./bin/uaac login token [token-value-from-above]
    
You will be prompted for the client secret (`appclientsecret`), and
then you should see your username and the client id of the original
token grant on stdout, e.g.

    id: 6e1ac414-f446-4869-9b41-41f1f41b96df
    resource-ids: 
    -   tokens
    -   openid
    -   cloud_controller
    -   password
    expires-at: 1339120767
    scope: 
    -   read
    -   write
    -   openid
    -   password
    email: marissa@test.org
    client-authorities: 
    -   ROLE_UNTRUSTED
    expires-in: 43158
    user-authorities: 
    -   uaa.user
    user-id: marissa
    client-id: vmc
    token-id: 90162e5c-228d-4620-b457-83e2d591eedf

### Demo of command line usage on cloudfoundry.com

The same command line example should work against a UAA running on
cloudfoundry.com (except for the token decoding bit because you won't
have the client secret). In this case, there is no need to run a local
uaa server, so simply ask the external login endpoint to tell you
about the system:

    $ curl -H "Accept: application/json" uaa.cloudfoundry.com/login
    {
      "prompts":{"username":["text","Username"],
        "password":["password","Password"]
      }
    }
    
You can then try logging in with the UAA ruby gem.  Make sure you have ruby 1.9, and bundler installed, then

    $ cd gem/; bundle
    $ ./bin/uaac target uaa.cloudfoundry.com vmc
    $ ./bin/uaac login implicit [yourusername] [yourpassword]

(or leave out the username / password to be prompted).

This authenticates and obtains an access token from the server using the OAuth2 implicit
grant, the same as used by a client like VMC. 

## Integration tests

With all apps deployed into a running server on port 8080 the tests
will include integration tests (a check is done before each test that
the app is running).  You can deploy them in your IDE or using the
command line with `mvn tomcat:run` and then run the tests as normal.

For individual modules, or for the whole project, you can also run
integration tests and the server from the command line in one go with

    $ mvn test -P integration

(This might require an initial `mvn install` from the parent directory
to get the wars in your local repo first.)

To make the tests work in various environments you can modify the
configuration of the server and the tests (e.g. the admin client)
using a variety of mechanisms. The simplest is to provide additional
Maven profiles on the command line, e.g.

    $ (cd uaa; mvn test -P vcap)
    
will run the integration tests against a uaa server running in a local
vcap, so for example the service URL is set to `uaa.vcap.me` (by
default).  There are several Maven profiles to play with, and they can
be used to run the server, or the tests or both:

* `local`: runs the server on the ROOT context `http://localhost:8080/`

* `vcap`: also runs the server on the ROOT context and points the
  tests at `uaa.vcap.me`.
  
* `devuaa`: points the tests at `http://devuaa.cloudfoundry.com` (an
  instance of UAA deployed on cloudfoundry).
  
All these profiles set the `CLOUD_FOUNDRY_CONFIG_PATH` to pick up a
`uaa.yml` and (if appropriate) set the context root for running the
server (see below for more detail on that).

### BVTs

There is a really simple cucumber feature spec (`--tag @uaa`) to
verify that the UAA server is there.  There is also a rake task to
launch the integration tests from the `uaa` submodule in `vcap`.
Typical usage for a local (`uaa.vcap.me`) instance:

    $ cd vcap/tests
    $ rake bvt:run_uaa

You can change the most common important settings with environment
variables (see below), or with a custom `uaa.yml`. N.B. `MAVEN_OPTS`
cannot be used to set JVM system properties for the tests, but it can
be used to set memory limits for the process etc.

### Custom YAML Configuration

To modify the runtime parameters you can provide a `uaa.yml`, e.g.

    $ cat > /tmp/uaa.yml
    uaa:
      host: uaa.appcloud21.dev.mozycloud
      test:
        username: dev@cloudfoundry.org # defaults to vcap_tester@vmware.com
        password: changeme
        email: dev@cloudfoundry.org

then from `vcap-tests`

    $ CLOUD_FOUNDRY_CONFIG_PATH=/tmp rake bvt:run_uaa
    
or from `uaa/uaa`

    $ CLOUD_FOUNDRY_CONFIG_PATH=/tmp mvn test
    
The integration tests look for a Yaml file in the following locations
(later entries override earlier ones), and the webapp does the same
when it starts up so you can use the same config file for both:

    classpath:uaa.yml
    file:${CLOUD_FOUNDRY_CONFIG_PATH}/uaa.yml
    file:${UAA_CONFIG_FILE}
    ${UAA_CONFIG_URL}

### Using Maven with Cloud Foundry or VCAP

To test against a vcap instance use the Maven profile `vcap` (it
switches off some of the tests that create random client and user
accounts):

    $ (cd uaa; mvn test -P vcap)

To change the target server it should suffice to set
`VCAP_BVT_TARGET` (the tests prefix it with `uaa.` to form the
server url), e.g.

    $ VCAP_BVT_TARGET=appcloud21.dev.mozycloud mvn test -P vcap

You can also override some of the other most important default
settings using environment variables.  The defaults as usual come from
`uaa.yml` but tests will search first in an environment variable:

* `UAA_ADMIN_CLIENT_ID` the client id for bootstrapping client
  registrations needed for the rest of the tests.

* `UAA_ADMIN_CLIENT_SECRET` the client secret for bootstrapping client
  registrations
  
All other settings from `uaa.yml` can be overridden individually as
system properties.  Running in an IDE this is easy just using whatever
features allow you to modify the JVM in test runs, but using Maven you
have to use the `argLine` property to get settings passed onto the
test JVM, e.g.

    $ mvn -DargLine=-Duaa.test.username=foo test
    
will create an account with `userName=foo` for testing (instead using
the default setting from `uaa.yml`).

If you prefer environment variables to system properties you can use a
custom `uaa.yml` with placeholders for your environment variables,
e.g.

    uaa:
      test:
        username: ${UAA_TEST_USERNAME:marissa}

will look for an environment variable (or system property)
`UAA_TEST_USERNAME` before defaulting to `marissa`.  This is the trick
used to expose `UAA_ADMIN_CLIENT_SECRET` etc. in the standard
configuration.

## Inventory

There are actually several projects here, the main `uaa` server application and some samples:

0. `common` is a module containing a JAR with all the business logic.  It is used in
the webapps below.

1. `uaa` is the actual UAA server

2. `gem` is a ruby gem (`cf-uaa-client`) for interacting with the UAA server

3. `api` (sample) is an OAuth2 resource service which returns a mock list of deployed apps

4. `app` (sample) is a user application that uses both of the above

5. `login` (sample) is an application that performs authentication for the UAA acting as a back end service

In CloudFoundry terms

* `uaa` provides an authentication service plus authorized delegation for
   back-end services and apps (by issuing OAuth2 access tokens).

* `api` is a service that provides resources that other applications may
  wish to access on behalf of the resource owner (the end user).

* `app` is a webapp that needs single sign on and access to the `api`
  service on behalf of users.

* `login` is where Cloud Foundry administrators set up their
  authentication sources, e.g. LDAP/AD, SAML, OpenID (Google etc.) or
  social. The cloudfoundry.com platform uses a different
  implementation of the
  [login server](https://github.com/cloudfoundry/login-server).

## UAA Server

The authentication service is `uaa`. It's a plain Spring MVC webapp.
Deploy as normal in Tomcat or your container of choice, or execute
`mvn tomcat:run` to run it directly from `uaa` directory in the source
tree (make sure the common jar is installed first using `mvn install`
from the common subdirectory or from the top level directory).  When
running with maven it listens on port 8080.

The UAA Server supports the APIs defined in the UAA-APIs document. To summarise:

1. The OAuth2 /authorize and /token endpoints

2. A /login_info endpoint to allow querying for required login prompts

3. A /check_token endpoint, to allow resource servers to obtain information about
an access token submitted by an OAuth2 client.

4. SCIM user provisioning endpoint

5. OpenID connect endpoints to support authentication /userinfo and
/check_id (todo). Implemented roughly enough to get it working (so
/app authenticates here), but not to meet the spec.

Authentication can be performed by command line clients by submitting
credentials directly to the `/authorize` endpoint (as described in
UAA-API doc).  There is an `ImplicitAccessTokenProvider` in Spring
Security OAuth that can do the heavy lifting if your client is Java.

By default `uaa` will launch with a context root `/uaa`. There is a
Maven profile `local` to launch with context root `/`, and another
called `vcap` to launch at `/` with a postgresql backend.

### Configuration

There is a `uaa.yml` in the application which provides defaults to the
placeholders in the Spring XML.  Wherever you see
`${placeholder.name}` in the XML there is an opportunity to override
it either by providing a System property (`-D` to JVM) with the same
name, or a custom `uaa.yml` (as described above).

All passwords and client secrets in the config files are plain text,
but they will be inserted into the UAA database encrypted with BCrypt.

### User Account Data

The default is to use an in-memory RDBMS user store that is
pre-populated with a single test users: `marissa` has password
`koala`.

To use Postgresql for user data, activate one of the Spring profiles
`hsqldb` or `postgresql`.

The active profiles can be configured in `uaa.yml` using

    spring_profiles: postgresql
    
or by passing the `spring.profiles.active` parameter to the JVM. For,
example to run with an embedded HSQL database:

     mvn -Dspring.profiles.active=hsqldb tomcat:run

Or to use PostgreSQL instead of HSQL:

     mvn -Dspring.profiles.active=postgresql tomcat:run

To bootstrap a microcloud type environment you need an admin client.
For this there is a database initializer component that inserts an
admin client.  If the default profile is active (i.e. not
`postgresql`) there is also a `vmc` client so that the gem login works
out of the box.  You can override the default settings and add
additional clients in `uaa.yml`:

    oauth:
      clients:
        admin:    
          authorized-grant-types: client_credentials
          scope: read,write,password
          authorities: ROLE_CLIENT,ROLE_ADIN
          id: admin
          secret: adminclientsecret
          resource-ids: clients

The admin client can be used to create additional clients (but not to
do anything much else).  A client with read/write access to the `scim`
resource will be needed to create user accounts.  The integration
tests take care of this automatically, inserting client and user
accounts as necessary to make the tests work.

## The API Application

An example resource server.  It hosts a service which returns
a list of mock applications under `/apps`.

Run it using `mvn tomcat:run` from the `api` directory (once all other
tomcat processes have been shutdown). This will deploy the app to a
Tomcat manager on port 8080.

## The App Application

This is a user interface app (primarily aimed at browsers) that uses
OpenId Connect for authentication (i.e. SSO) and OAuth2 for access
grants.  It authenticates with the Auth service, and then accesses
resources in the API service.  Run it with `mvn tomcat:run` from the
`app` directory (once all other tomcat processes have been shutdown).

The application can operate in multiple different profiles according
to the location (and presence) of the UAA server and the Login
application.  By default it will look for a UAA on
`localhost:8080/uaa`, but you can change this by setting an
environment variable (or System property) called `UAA_PROFILE`.  In
the application source code (`src/main/resources`) you will find
multiple properties files pre-configured with different likely
locations for those servers.  They are all in the form
`application-<UAA_PROFILE>.properties` and the naming convention
adopted is that the `UAA_PROFILE` is `local` for the localhost
deployment, `vcap` for a `vcap.me` deployment, `staging` for a staging
deployment (inside VMware VPN), etc.  The profile names are double
barrelled (e.g. `local-vcap` when the login server is in a different
location than the UAA server).

### Use Cases

1. See all apps

        GET /app/apps

    browser is redirected through a series of authentication and
    access grant steps (which could be slimmed down to implicit steps
    not requiring user at some point), and then the photos are shown.

2. See the currently logged in user details, a bag of attributes
grabbed from the open id provider

        GET /app

## The Login Application

A user interface for authentication.  The UAA can also authenticate
user accounts, but only if it manages them itself, and it only
provides a basic UI.  The Login app can be branded and customized for
non-native authentication and for more complicate UI flows, like user
registration and password reset.

The login application is actually itself an OAuth2 endpoint provider,
but delegates those features to the UAA server.  Configuration for the
login application therefore consists of locating the UAA through its
OAuth2 endpoint URLs, and registering the login application itself as
a client of the UAA.  There is a `login.yml` for the UAA locations,
e.g. for a local `vcap` instance:

    uaa:
      url: http://uaa.vcap.me
      token:
        url: http://uaa.vcap.me/oauth/token
      login:
        url: http://uaa.vcap.me/login.do
        
and there is an environment variable (or Java System property),
`LOGIN_SECRET` for the client secret that the app uses when it
authenticates itself with the UAA.  The Login app is registered by
default in the UAA only if there are no active Spring profiles (so not
at all in `vcap`).  In the UAA you can find the registration in the
`oauth-clients.xml` config file.  Here's a summary:

    id: login
    secret: loginsecret
    authorized-grant-types: client_credentials
    authorities: ROLE_LOGIN
    resource-ids: oauth

### Use Cases

1. Authenticate

        GET /login
        
    The sample app presents a form login interface for the backend
    UAA, and also an OpenID widget so the user can authenticate using
    Google etc. credentials.
    
2. Approve OAuth2 token grant

        GET /oauth/authorize?client_id=app&response_type=code...
        
    Standard OAuth2 Authorization Endpoint.  Client credentials and
    all other features are handled by the UAA in the back end, and the
    login application is used to render the UI (see
    `access_confirmation.jsp`).

3. Obtain access token

        POST /oauth/token
        
<<<<<<< HEAD
    Standard OAuth2 Authorization Endpoint passed through to the UAA.
=======
    Standard OAuth2 Authorization Endpoint passed through to the UAA.

# Contributing to the UAA

Here are some ways for you to get involved in the community:

* Get involved with the Cloud Foundry community on the mailing lists.
  Please help out on the
  [mailing list](https://groups.google.com/a/cloudfoundry.org/forum/?fromgroups#!forum/vcap-dev)
  by responding to questions and joining the debate.
* Create [github](https://github.com/cloudfoundry/uaa/issues) tickets for bugs and new features and comment and
  vote on the ones that you are interested in.
* Github is for social coding: if you want to write code, we encourage
  contributions through pull requests from
  [forks of this repository](http://help.github.com/forking/).  If you
  want to contribute code this way, please reference an existing issue
  if there is one as well covering the specific issue you are
  addressing.  Always submit pull requests to the "develop" branch.
* Watch for upcoming articles on Cloud Foundry by
  [subscribing](http://blog.cloudfoundry.org) to the cloudfoundry.org
  blog
>>>>>>> 9c64bfa7
<|MERGE_RESOLUTION|>--- conflicted
+++ resolved
@@ -496,9 +496,6 @@
 
         POST /oauth/token
         
-<<<<<<< HEAD
-    Standard OAuth2 Authorization Endpoint passed through to the UAA.
-=======
     Standard OAuth2 Authorization Endpoint passed through to the UAA.
 
 # Contributing to the UAA
@@ -519,5 +516,4 @@
   addressing.  Always submit pull requests to the "develop" branch.
 * Watch for upcoming articles on Cloud Foundry by
   [subscribing](http://blog.cloudfoundry.org) to the cloudfoundry.org
-  blog
->>>>>>> 9c64bfa7
+  blog