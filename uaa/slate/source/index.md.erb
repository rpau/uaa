---
title: UAA API Reference

search: true
---

# Overview

The User Account and Authentication Service (UAA):

- is an OAuth2 server that can be used for centralized identity management.
- owns the user accounts and authentication sources (SAML, LDAP)
- supports standard protocols such as SAML, LDAP and OpenID Connect to provide single sign-on and delegated authorization to web applications
- can be invoked via JSON APIs
- provides a basic login/approval UI for web client apps
- supports APIs for user account management for an external web UI
- most of the APIs are defined by the specs for the OAuth2, OpenID Connect, and SCIM standards.


# Authorization

## Authorization Code Grant

### Browser flow

<%= ERB.new(File.read("../build/generated-snippets/AuthorizeEndpointDocs/browserCodeRequest/curl-request.md")).result(binding) %>
<%= ERB.new(File.read("../build/generated-snippets/AuthorizeEndpointDocs/browserCodeRequest/http-request.md")).result(binding) %>
<%= ERB.new(File.read("../build/generated-snippets/AuthorizeEndpointDocs/browserCodeRequest/http-response.md")).result(binding) %>

_Request Parameters_

<%= ERB.new(File.read("../build/generated-snippets/AuthorizeEndpointDocs/browserCodeRequest/request-parameters.md")).result(binding) %>

### Api flow

<%= ERB.new(File.read("../build/generated-snippets/AuthorizeEndpointDocs/apiCodeRequest/curl-request.md")).result(binding) %>
<%= ERB.new(File.read("../build/generated-snippets/AuthorizeEndpointDocs/apiCodeRequest/http-request.md")).result(binding) %>
<%= ERB.new(File.read("../build/generated-snippets/AuthorizeEndpointDocs/apiCodeRequest/http-response.md")).result(binding) %>

_Request Parameters_

<%= ERB.new(File.read("../build/generated-snippets/AuthorizeEndpointDocs/apiCodeRequest/request-parameters.md")).result(binding) %>

_Request Headers_

<%= ERB.new(File.read("../build/generated-snippets/AuthorizeEndpointDocs/apiCodeRequest/request-headers.md")).result(binding) %>

<aside class="notice">
  The client must have autoapprove=true, or you will not get a code back
  If the client doesn't have a redirect_uri registered, it is an required parameter of the request
  The token must have scope "uaa.user" in order for this request to succeed.
</aside>

## Implicit Grant

### Browser flow

<%= ERB.new(File.read("../build/generated-snippets/AuthorizeEndpointDocs/implicitGrant_browserRequest/curl-request.md")).result(binding) %>
<%= ERB.new(File.read("../build/generated-snippets/AuthorizeEndpointDocs/implicitGrant_browserRequest/http-request.md")).result(binding) %>
<%= ERB.new(File.read("../build/generated-snippets/AuthorizeEndpointDocs/implicitGrant_browserRequest/http-response.md")).result(binding) %>

_Request Parameters_

<%= ERB.new(File.read("../build/generated-snippets/AuthorizeEndpointDocs/implicitGrant_browserRequest/request-parameters.md")).result(binding) %>

_Response Headers_

<%= ERB.new(File.read("../build/generated-snippets/AuthorizeEndpointDocs/implicitGrant_browserRequest/response-headers.md")).result(binding) %>

## OpenID Connect flow

### ID token

  The authorization request may specify a response type of id_token, and an ID token as defined
  by OpenID Connect will be included in the fragment of the redirect URL.

<%= ERB.new(File.read("../build/generated-snippets/AuthorizeEndpointDocs/getIdToken/curl-request.md")).result(binding) %>
<%= ERB.new(File.read("../build/generated-snippets/AuthorizeEndpointDocs/getIdToken/http-request.md")).result(binding) %>
<%= ERB.new(File.read("../build/generated-snippets/AuthorizeEndpointDocs/getIdToken/http-response.md")).result(binding) %>

_Request Parameters_

<%= ERB.new(File.read("../build/generated-snippets/AuthorizeEndpointDocs/getIdToken/request-parameters.md")).result(binding) %>

_Response Headers_

<%= ERB.new(File.read("../build/generated-snippets/AuthorizeEndpointDocs/getIdToken/response-headers.md")).result(binding) %>

### With authorization code grant

  The request may specify that the client expects an ID token as defined by OpenID Connect, and this
  ID token will be included alongside the authorization code.

<%= ERB.new(File.read("../build/generated-snippets/AuthorizeEndpointDocs/getIdTokenAndCode/curl-request.md")).result(binding) %>
<%= ERB.new(File.read("../build/generated-snippets/AuthorizeEndpointDocs/getIdTokenAndCode/http-request.md")).result(binding) %>
<%= ERB.new(File.read("../build/generated-snippets/AuthorizeEndpointDocs/getIdTokenAndCode/http-response.md")).result(binding) %>

_Request Parameters_

<%= ERB.new(File.read("../build/generated-snippets/AuthorizeEndpointDocs/getIdTokenAndCode/request-parameters.md")).result(binding) %>

_Response Headers_

<%= ERB.new(File.read("../build/generated-snippets/AuthorizeEndpointDocs/getIdTokenAndCode/response-headers.md")).result(binding) %>

### With implicit grant

  The request may specify that the client expects an ID token as defined by OpenID Connect, and this
  ID token will be included alongside the access token.

<%= ERB.new(File.read("../build/generated-snippets/AuthorizeEndpointDocs/getIdTokenAndAccessToken/curl-request.md")).result(binding) %>
<%= ERB.new(File.read("../build/generated-snippets/AuthorizeEndpointDocs/getIdTokenAndAccessToken/http-request.md")).result(binding) %>
<%= ERB.new(File.read("../build/generated-snippets/AuthorizeEndpointDocs/getIdTokenAndAccessToken/http-response.md")).result(binding) %>

_Request Parameters_

<%= ERB.new(File.read("../build/generated-snippets/AuthorizeEndpointDocs/getIdTokenAndAccessToken/request-parameters.md")).result(binding) %>

_Response Headers_

<%= ERB.new(File.read("../build/generated-snippets/AuthorizeEndpointDocs/getIdTokenAndAccessToken/response-headers.md")).result(binding) %>

# Token

## Authorization Code Grant

<%= ERB.new(File.read("../build/generated-snippets/TokenEndpointDocs/getTokenUsingAuthCodeGrant/curl-request.md")).result(binding) %>
<%= ERB.new(File.read("../build/generated-snippets/TokenEndpointDocs/getTokenUsingAuthCodeGrant/http-request.md")).result(binding) %>
<%= ERB.new(File.read("../build/generated-snippets/TokenEndpointDocs/getTokenUsingAuthCodeGrant/http-response.md")).result(binding) %>

_Request Parameters_

<%= ERB.new(File.read("../build/generated-snippets/TokenEndpointDocs/getTokenUsingAuthCodeGrant/request-parameters.md")).result(binding) %>

_Response Fields_

<%= ERB.new(File.read("../build/generated-snippets/TokenEndpointDocs/getTokenUsingAuthCodeGrant/response-fields.md")).result(binding) %>

## Client Credentials Grant

<%= ERB.new(File.read("../build/generated-snippets/TokenEndpointDocs/getTokenUsingClientCredentialGrant/curl-request.md")).result(binding) %>
<%= ERB.new(File.read("../build/generated-snippets/TokenEndpointDocs/getTokenUsingClientCredentialGrant/http-request.md")).result(binding) %>
<%= ERB.new(File.read("../build/generated-snippets/TokenEndpointDocs/getTokenUsingClientCredentialGrant/http-response.md")).result(binding) %>

_Request Parameters_

<%= ERB.new(File.read("../build/generated-snippets/TokenEndpointDocs/getTokenUsingClientCredentialGrant/request-parameters.md")).result(binding) %>

_Response Fields_

<%= ERB.new(File.read("../build/generated-snippets/TokenEndpointDocs/getTokenUsingClientCredentialGrant/response-fields.md")).result(binding) %>

## Password Grant

<%= ERB.new(File.read("../build/generated-snippets/TokenEndpointDocs/getTokenUsingPasswordGrant/curl-request.md")).result(binding) %>
<%= ERB.new(File.read("../build/generated-snippets/TokenEndpointDocs/getTokenUsingPasswordGrant/http-request.md")).result(binding) %>
<%= ERB.new(File.read("../build/generated-snippets/TokenEndpointDocs/getTokenUsingPasswordGrant/http-response.md")).result(binding) %>

_Request Parameters_

<%= ERB.new(File.read("../build/generated-snippets/TokenEndpointDocs/getTokenUsingPasswordGrant/request-parameters.md")).result(binding) %>

_Response Fields_

<%= ERB.new(File.read("../build/generated-snippets/TokenEndpointDocs/getTokenUsingPasswordGrant/response-fields.md")).result(binding) %>

### One-time Passcode

<%= ERB.new(File.read("../build/generated-snippets/TokenEndpointDocs/getTokenUsingPasscode/curl-request.md")).result(binding) %>
<%= ERB.new(File.read("../build/generated-snippets/TokenEndpointDocs/getTokenUsingPasscode/http-request.md")).result(binding) %>
<%= ERB.new(File.read("../build/generated-snippets/TokenEndpointDocs/getTokenUsingPasscode/http-response.md")).result(binding) %>

_Request Header_

<%= ERB.new(File.read("../build/generated-snippets/TokenEndpointDocs/getTokenUsingPasscode/request-headers.md")).result(binding) %>

_Request Parameters_

<%= ERB.new(File.read("../build/generated-snippets/TokenEndpointDocs/getTokenUsingPasscode/request-parameters.md")).result(binding) %>

_Response Fields_

<%= ERB.new(File.read("../build/generated-snippets/TokenEndpointDocs/getTokenUsingPasscode/response-fields.md")).result(binding) %>

<aside class="notice">
  The client-id and client-secret can also be included in the header as Basic Authorization for all grant types.
</aside>

## Refresh Token

<%= ERB.new(File.read("../build/generated-snippets/TokenEndpointDocs/refreshToken/curl-request.md")).result(binding) %>
<%= ERB.new(File.read("../build/generated-snippets/TokenEndpointDocs/refreshToken/http-request.md")).result(binding) %>
<%= ERB.new(File.read("../build/generated-snippets/TokenEndpointDocs/refreshToken/http-response.md")).result(binding) %>

_Request Parameters_

<%= ERB.new(File.read("../build/generated-snippets/TokenEndpointDocs/refreshToken/request-parameters.md")).result(binding) %>

_Response Fields_

<%= ERB.new(File.read("../build/generated-snippets/TokenEndpointDocs/refreshToken/response-fields.md")).result(binding) %>

## OpenID Connect

The token endpoint can provide an ID token as defined by OpenID Connect.

<%= ERB.new(File.read("../build/generated-snippets/TokenEndpointDocs/getIdTokenUsingAuthCodeGrant/curl-request.md")).result(binding) %>
<%= ERB.new(File.read("../build/generated-snippets/TokenEndpointDocs/getIdTokenUsingAuthCodeGrant/http-request.md")).result(binding) %>
<%= ERB.new(File.read("../build/generated-snippets/TokenEndpointDocs/getIdTokenUsingAuthCodeGrant/http-response.md")).result(binding) %>

_Request Parameters_

<%= ERB.new(File.read("../build/generated-snippets/TokenEndpointDocs/getIdTokenUsingAuthCodeGrant/request-parameters.md")).result(binding) %>

_Response Fields_

<%= ERB.new(File.read("../build/generated-snippets/TokenEndpointDocs/getIdTokenUsingAuthCodeGrant/response-fields.md")).result(binding) %>

## Revoke tokens

<aside class="success">
  Added in UAA 3.3.0
</aside>

### Revoke all tokens for a user

<%= ERB.new(File.read("../build/generated-snippets/TokenEndpointDocs/revokeAllTokens_forAUser/curl-request.md")).result(binding) %>
<%= ERB.new(File.read("../build/generated-snippets/TokenEndpointDocs/revokeAllTokens_forAUser/http-request.md")).result(binding) %>
<%= ERB.new(File.read("../build/generated-snippets/TokenEndpointDocs/revokeAllTokens_forAUser/http-response.md")).result(binding) %>

_Path Parameters_

<%= ERB.new(File.read("../build/generated-snippets/TokenEndpointDocs/revokeAllTokens_forAUser/path-parameters.md")).result(binding) %>

_Request Header_

<%= ERB.new(File.read("../build/generated-snippets/TokenEndpointDocs/revokeAllTokens_forAUser/request-headers.md")).result(binding) %>

### Revoke all tokens for a client

<%= ERB.new(File.read("../build/generated-snippets/TokenEndpointDocs/revokeAllTokens_forAClient/curl-request.md")).result(binding) %>
<%= ERB.new(File.read("../build/generated-snippets/TokenEndpointDocs/revokeAllTokens_forAClient/http-request.md")).result(binding) %>
<%= ERB.new(File.read("../build/generated-snippets/TokenEndpointDocs/revokeAllTokens_forAClient/http-response.md")).result(binding) %>

_Path Parameters_

<%= ERB.new(File.read("../build/generated-snippets/TokenEndpointDocs/revokeAllTokens_forAClient/path-parameters.md")).result(binding) %>

_Request Header_

<%= ERB.new(File.read("../build/generated-snippets/TokenEndpointDocs/revokeAllTokens_forAClient/request-headers.md")).result(binding) %>

### Revoke a single token

<%= ERB.new(File.read("../build/generated-snippets/TokenEndpointDocs/revokeSingleToken/curl-request.md")).result(binding) %>
<%= ERB.new(File.read("../build/generated-snippets/TokenEndpointDocs/revokeSingleToken/http-request.md")).result(binding) %>
<%= ERB.new(File.read("../build/generated-snippets/TokenEndpointDocs/revokeSingleToken/http-response.md")).result(binding) %>

_Path Parameters_

<%= ERB.new(File.read("../build/generated-snippets/TokenEndpointDocs/revokeSingleToken/path-parameters.md")).result(binding) %>

_Request Header_

<%= ERB.new(File.read("../build/generated-snippets/TokenEndpointDocs/revokeSingleToken/request-headers.md")).result(binding) %>

# Check Token

<%= ERB.new(File.read("../build/generated-snippets/CheckTokenEndpointDocs/checkToken/curl-request.md")).result(binding) %>
<%= ERB.new(File.read("../build/generated-snippets/CheckTokenEndpointDocs/checkToken/http-request.md")).result(binding) %>
<%= ERB.new(File.read("../build/generated-snippets/CheckTokenEndpointDocs/checkToken/http-response.md")).result(binding) %>

_Request Headers_

<%= ERB.new(File.read("../build/generated-snippets/CheckTokenEndpointDocs/checkToken/request-headers.md")).result(binding) %>

_Request Parameters_

<%= ERB.new(File.read("../build/generated-snippets/CheckTokenEndpointDocs/checkToken/request-parameters.md")).result(binding) %>

_Response Fields_

<%= ERB.new(File.read("../build/generated-snippets/CheckTokenEndpointDocs/checkToken/response-fields.md")).result(binding) %>

# Token Key(s)

## Token Key

An endpoint which returns the JSON Web Token (JWT) key, used by the UAA to sign JWT access tokens, and to be used by authorized clients to verify that a token came from the UAA. The key is in JSON Web Key format. For complete information about JSON Web Keys, see [RFC 7517](https://tools.ietf.org/html/rfc7517). In the case when the token key is symmetric, signer key and verifier key are the same, then this call is authenticated with client credentials using the HTTP Basic method.

JWT signing keys are specified via the identity zone configuration (see [/identity-zones](#identity-zones)). An identity zone token policy can be configured with multiple keys for purposes of key rotation. When adding a new key, set its ID as the `activeKeyId` to use it to sign all new tokens. [/check_token](#check-token) will continue to verify tokens signed with the previous signing key for as long as it is present in the `keys` of the identity zone's token policy. Remove it to invalidate all those tokens.

### Asymmetric

<%= ERB.new(File.read("../build/generated-snippets/TokenKeyEndpointDocs/getTokenAsymmetricAuthenticated/curl-request.md")).result(binding) %>
<%= ERB.new(File.read("../build/generated-snippets/TokenKeyEndpointDocs/getTokenAsymmetricAuthenticated/http-request.md")).result(binding) %>
<%= ERB.new(File.read("../build/generated-snippets/TokenKeyEndpointDocs/getTokenAsymmetricAuthenticated/http-response.md")).result(binding) %>

_Request Headers_

<%= ERB.new(File.read("../build/generated-snippets/TokenKeyEndpointDocs/getTokenAsymmetricAuthenticated/request-headers.md")).result(binding) %>

_Response Fields_

<%= ERB.new(File.read("../build/generated-snippets/TokenKeyEndpointDocs/getTokenAsymmetricAuthenticated/response-fields.md")).result(binding) %>

_Error Codes_

| Error Code | Description                                                                                            |
|------------|--------------------------------------------------------------------------------------------------------|
| 401        | Unauthorized - Unregistered client or incorrect client secret                                          |

### Symmetric

<%= ERB.new(File.read("../build/generated-snippets/TokenKeyEndpointDocs/getTokenSymmetricAuthenticated/curl-request.md")).result(binding) %>
<%= ERB.new(File.read("../build/generated-snippets/TokenKeyEndpointDocs/getTokenSymmetricAuthenticated/http-request.md")).result(binding) %>
<%= ERB.new(File.read("../build/generated-snippets/TokenKeyEndpointDocs/getTokenSymmetricAuthenticated/http-response.md")).result(binding) %>

_Request Headers_

<%= ERB.new(File.read("../build/generated-snippets/TokenKeyEndpointDocs/getTokenSymmetricAuthenticated/request-headers.md")).result(binding) %>

_Response Fields_

<%= ERB.new(File.read("../build/generated-snippets/TokenKeyEndpointDocs/getTokenSymmetricAuthenticated/response-fields.md")).result(binding) %>

_Error Codes_

| Error Code | Description                                                                                            |
|------------|--------------------------------------------------------------------------------------------------------|
| 401        | Unauthorized - Unregistered client or incorrect client secret                                          |
| 403        | Forbidden - Not a resource server (missing `uaa.resource` scope)                                       |

## Token Keys

An endpoint which returns the list of JWT keys. To support key rotation, this list specifies the IDs of all currently valid keys. JWT tokens issued by the UAA contain a `kid` field, indicating which key should be used for verification of the token.

<%= ERB.new(File.read("../build/generated-snippets/TokenKeyEndpointDocs/checkTokenKeysValues/curl-request.md")).result(binding) %>
<%= ERB.new(File.read("../build/generated-snippets/TokenKeyEndpointDocs/checkTokenKeysValues/http-request.md")).result(binding) %>
<%= ERB.new(File.read("../build/generated-snippets/TokenKeyEndpointDocs/checkTokenKeysValues/http-response.md")).result(binding) %>

_Request Headers_

<%= ERB.new(File.read("../build/generated-snippets/TokenKeyEndpointDocs/checkTokenKeysValues/request-headers.md")).result(binding) %>

_Response Fields_

<%= ERB.new(File.read("../build/generated-snippets/TokenKeyEndpointDocs/checkTokenKeysValues/response-fields.md")).result(binding) %>

_Error Codes_

| Error Code | Description                                                                                            |
|------------|--------------------------------------------------------------------------------------------------------|
| 401        | Unauthorized - Unregistered client or incorrect client secret                                          |

# Identity Zones

The UAA supports multi tenancy. This is referred to as identity zones. An identity zones is accessed through a unique subdomain. If the standard UAA responds to [https://uaa.10.244.0.34.xip.io](https://uaa.10.244.0.34.xip.io) a zone on this UAA would be accessed through [https://testzone1.uaa.10.244.0.34.xip.io](https://testzone1.uaa.10.244.0.34.xip.io)

>A zone contains a unique identifier as well as a unique subdomain:

```json
{
    "id":"testzone1",
    "subdomain":"testzone1",
    "name":"The Twiglet Zone[testzone1]",
    "version":0,
    "description":"Like the Twilight Zone but tastier[testzone1].",
    "created":1426258488910,
    "last_modified":1426258488910
}
```

>The UAA by default creates a default zone. This zone will always be present, the ID will always be `uaa`, and the subdomain is blank:

```json
{
    "id": "uaa",
    "subdomain": "",
    "name": "uaa",
    "version": 0,
    "description": "The system zone for backwards compatibility",
    "created": 946710000000,
    "last_modified": 946710000000
}
```

<aside class="notice">
  Note that if you specify a subdomain in mixed or upper case for creation or update of an identity zone, it will be converted into lower case before stored in the database. This way the UAA has an easy way to query the database for a zone based on a hostname.
</aside>

## Creating an identity zone

An identity zone is created using a `POST` with an `IdentityZone` object. If the object contains an id, this id will be used as the identifier, otherwise an identifier will be generated. Once a zone has been created, the UAA will start accepting requests on the subdomain defined in the `subdomain` field of the identity zone.
When an Identity Zone is created, an internal Identity Provider is automatically created with the default password policy.

<%= ERB.new(File.read("../build/generated-snippets/IdentityZoneEndpointDocs/createIdentityZone/curl-request.md")).result(binding) %>
<%= ERB.new(File.read("../build/generated-snippets/IdentityZoneEndpointDocs/createIdentityZone/http-request.md")).result(binding) %>
<%= ERB.new(File.read("../build/generated-snippets/IdentityZoneEndpointDocs/createIdentityZone/http-response.md")).result(binding) %>

_Request Headers_

<%= ERB.new(File.read("../build/generated-snippets/IdentityZoneEndpointDocs/createIdentityZone/request-headers.md")).result(binding) %>

_Request and Response Fields_

<%= ERB.new(File.read("../build/generated-snippets/IdentityZoneEndpointDocs/createIdentityZone/request-fields.md")).result(binding) %>

_Error Codes_

| Error Code | Description                                                                                            |
|------------|--------------------------------------------------------------------------------------------------------|
| 400        | Bad Request                                                                                            |
| 401        | Unauthorized - Invalid token                                                                           |
| 403        | Forbidden - Insufficient scope (Zones can only be created by being authenticated in the default zone.) |
| 422        | Unprocessable Entity - Invalid zone details                                                            |

>Sequential example of creating a zone and creating an admin client in that zone:

```bash
uaac target http://localhost:8080/uaa

uaac token client get admin -s adminsecret

uaac client update admin --authorities "uaa.admin,clients.read,clients.write,clients.secret,scim.read,scim.write,clients.admin,zones.testzone1.admin,zones.write"

uaac token client get admin -s adminsecret

uaac -t curl -XPOST -H"Content-Type:application/json" -H"Accept:application/json" --data '{ "id":"testzone1", "subdomain":"testzone1", "name":"The Twiglet Zone[testzone1]", "version":0, "description":"Like the Twilight Zone but tastier[testzone1]."}' /identity-zones

uaac -t curl -H"X-Identity-Zone-Id:testzone1" -XPOST -H"Content-Type:application/json" -H"Accept:application/json" --data '{ "client_id" : "admin", "client_secret" : "adminsecret", "scope" : ["uaa.none"], "resource_ids" : ["none"], "authorities" : ["uaa.admin","clients.read","clients.write","clients.secret","scim.read","scim.write","clients.admin"], "authorized_grant_types" : ["client_credentials"]}' /oauth/clients

uaac target http://testzone1.localhost:8080/uaa

uaac token client get admin -s adminsecret

uaac token decode
```

## Retrieving an identity zone

<%= ERB.new(File.read("../build/generated-snippets/IdentityZoneEndpointDocs/getIdentityZone/curl-request.md")).result(binding) %>
<%= ERB.new(File.read("../build/generated-snippets/IdentityZoneEndpointDocs/getIdentityZone/http-request.md")).result(binding) %>
<%= ERB.new(File.read("../build/generated-snippets/IdentityZoneEndpointDocs/getIdentityZone/http-response.md")).result(binding) %>

_Path Parameters_

<%= ERB.new(File.read("../build/generated-snippets/IdentityZoneEndpointDocs/getIdentityZone/path-parameters.md")).result(binding) %>

_Request Headers_

<%= ERB.new(File.read("../build/generated-snippets/IdentityZoneEndpointDocs/getIdentityZone/request-headers.md")).result(binding) %>

_Response Fields_

<%= ERB.new(File.read("../build/generated-snippets/IdentityZoneEndpointDocs/getIdentityZone/response-fields.md")).result(binding) %>

_Error Codes_

| Error Code | Description                                                                                            |
|------------|--------------------------------------------------------------------------------------------------------|
| 400        | Bad Request                                                                                            |
| 401        | Unauthorized - Invalid token                                                                           |
| 403        | Forbidden - Insufficient scope                                                                         |
| 404        | Not Found - Zone does not exist                                                                        |

## Retrieving all identity zones

<%= ERB.new(File.read("../build/generated-snippets/IdentityZoneEndpointDocs/getAllIdentityZones/curl-request.md")).result(binding) %>
<%= ERB.new(File.read("../build/generated-snippets/IdentityZoneEndpointDocs/getAllIdentityZones/http-request.md")).result(binding) %>
<%= ERB.new(File.read("../build/generated-snippets/IdentityZoneEndpointDocs/getAllIdentityZones/http-response.md")).result(binding) %>

_Request Headers_

<%= ERB.new(File.read("../build/generated-snippets/IdentityZoneEndpointDocs/getAllIdentityZones/request-headers.md")).result(binding) %>

_Response Fields_

<%= ERB.new(File.read("../build/generated-snippets/IdentityZoneEndpointDocs/getAllIdentityZones/response-fields.md")).result(binding) %>

_Error Codes_

| Error Code | Description                                                                                            |
|------------|--------------------------------------------------------------------------------------------------------|
| 400        | Bad Request                                                                                            |
| 401        | Unauthorized - Invalid token                                                                           |
| 403        | Forbidden - Insufficient scope                                                                         |

## Updating an Identity Zone

<%= ERB.new(File.read("../build/generated-snippets/IdentityZoneEndpointDocs/updateIdentityZone/curl-request.md")).result(binding) %>
<%= ERB.new(File.read("../build/generated-snippets/IdentityZoneEndpointDocs/updateIdentityZone/http-request.md")).result(binding) %>
<%= ERB.new(File.read("../build/generated-snippets/IdentityZoneEndpointDocs/updateIdentityZone/http-response.md")).result(binding) %>

_Path Parameters_

<%= ERB.new(File.read("../build/generated-snippets/IdentityZoneEndpointDocs/updateIdentityZone/path-parameters.md")).result(binding) %>

_Request Headers_

<%= ERB.new(File.read("../build/generated-snippets/IdentityZoneEndpointDocs/updateIdentityZone/request-headers.md")).result(binding) %>

_Request Fields_

<%= ERB.new(File.read("../build/generated-snippets/IdentityZoneEndpointDocs/updateIdentityZone/request-fields.md")).result(binding) %>

_Response Fields_

<%= ERB.new(File.read("../build/generated-snippets/IdentityZoneEndpointDocs/updateIdentityZone/response-fields.md")).result(binding) %>

_Error Codes_

| Error Code | Description                                                           |
|------------|-----------------------------------------------------------------------|
| 400        | Bad Request                                                           |
| 401        | Unauthorized - Invalid token                                          |
| 403        | Forbidden - Insufficient scope (zone admins can only update own zone) |
| 404        | Not Found - Update to nonexistent zone                                |
| 422        | Unprocessable Entity - Invalid zone details                           |

## Deleting an Identity Zone

<%= ERB.new(File.read("../build/generated-snippets/IdentityZoneEndpointDocs/deleteIdentityZone/curl-request.md")).result(binding) %>
<%= ERB.new(File.read("../build/generated-snippets/IdentityZoneEndpointDocs/deleteIdentityZone/http-request.md")).result(binding) %>
<%= ERB.new(File.read("../build/generated-snippets/IdentityZoneEndpointDocs/deleteIdentityZone/http-response.md")).result(binding) %>

_Path Parameters_

<%= ERB.new(File.read("../build/generated-snippets/IdentityZoneEndpointDocs/deleteIdentityZone/path-parameters.md")).result(binding) %>

_Request Headers_

<%= ERB.new(File.read("../build/generated-snippets/IdentityZoneEndpointDocs/deleteIdentityZone/request-headers.md")).result(binding) %>

_Response Fields_

<%= ERB.new(File.read("../build/generated-snippets/IdentityZoneEndpointDocs/deleteIdentityZone/response-fields.md")).result(binding) %>

_Error Codes_

| Error Code | Description                                                                 |
|------------|-----------------------------------------------------------------------------|
| 400        | Bad Request                                                                 |
| 401        | Unauthorized - Invalid token                                                |
| 403        | Forbidden - Insufficient scope (zone admins can only delete their own zone) |
| 404        | Not Found - Zone does not exist                                             |


# Identity Providers

## Create

### SAML

<%= ERB.new(File.read("../build/generated-snippets/IdentityProviderEndpointsDocs/createSAMLIdentityProvider/curl-request.md")).result(binding) %>
<%= ERB.new(File.read("../build/generated-snippets/IdentityProviderEndpointsDocs/createSAMLIdentityProvider/http-request.md")).result(binding) %>
<%= ERB.new(File.read("../build/generated-snippets/IdentityProviderEndpointsDocs/createSAMLIdentityProvider/http-response.md")).result(binding) %>

_Request Headers_

<%= ERB.new(File.read("../build/generated-snippets/IdentityProviderEndpointsDocs/createSAMLIdentityProvider/request-headers.md")).result(binding) %>

_Request Parameters_

<%= ERB.new(File.read("../build/generated-snippets/IdentityProviderEndpointsDocs/createSAMLIdentityProvider/request-parameters.md")).result(binding) %>

_Request Fields_

<%= ERB.new(File.read("../build/generated-snippets/IdentityProviderEndpointsDocs/createSAMLIdentityProvider/request-fields.md")).result(binding) %>

_Response Fields_

<%= ERB.new(File.read("../build/generated-snippets/IdentityProviderEndpointsDocs/createSAMLIdentityProvider/response-fields.md")).result(binding) %>

_Error Codes_

| Error Code | Description                                                           |
|------------|-----------------------------------------------------------------------|
| 403        | Forbidden - Insufficient scope                                        |
| 409        | Conflict - Provider with same origin and zone id exists               |
| 422        | Unprocessable Entity - Invalid configuration                          |
| 500        | Internal Server Error                                                 |

### LDAP

LDAP supports several different configurations. The most common one is that authentication is done using a search and bind strategy.
The available strategies for authentication are

  * Bind authentication - the UAA uses the user's credentials to construct a DN and attempt a BIND operation to the LDAP server
  * Search and Bind authentication - We take the username and password, search for the user DN, and attempt a bind operation to the LDAP server
  * Search and Compare authentication - We take the username and password, search for the user DN and the user password, and perform a comparison of the provided password with the LDAP password
  
Group integration also supports different strategies

 * No group integration - LDAP is only used for authentication
 * Map a group to a UAA scope - using external group mappings
 * LDAP groups contain scopes - an entry in the LDAP record contains UAA scope names

#### LDAP Simple Bind
<%= ERB.new(File.read("../build/generated-snippets/IdentityProviderEndpointsDocs/create_Simple_Bind_LDAPIdentityProvider/curl-request.md")).result(binding) %>
<%= ERB.new(File.read("../build/generated-snippets/IdentityProviderEndpointsDocs/create_Simple_Bind_LDAPIdentityProvider/http-request.md")).result(binding) %>
<%= ERB.new(File.read("../build/generated-snippets/IdentityProviderEndpointsDocs/create_Simple_Bind_LDAPIdentityProvider/http-response.md")).result(binding) %>

_Request Headers_

<%= ERB.new(File.read("../build/generated-snippets/IdentityProviderEndpointsDocs/create_Simple_Bind_LDAPIdentityProvider/request-headers.md")).result(binding) %>

_Request Parameters_

<%= ERB.new(File.read("../build/generated-snippets/IdentityProviderEndpointsDocs/create_Simple_Bind_LDAPIdentityProvider/request-parameters.md")).result(binding) %>

_Request Fields_

<%= ERB.new(File.read("../build/generated-snippets/IdentityProviderEndpointsDocs/create_Simple_Bind_LDAPIdentityProvider/request-fields.md")).result(binding) %>

_Response Fields_

<%= ERB.new(File.read("../build/generated-snippets/IdentityProviderEndpointsDocs/create_Simple_Bind_LDAPIdentityProvider/request-fields.md")).result(binding) %>

_Error Codes_

| Error Code | Description                                                           |
|------------|-----------------------------------------------------------------------|
| 401        | Unauthorized - Missing or invalid token                               |
| 403        | Forbidden - Insufficient scope                                        |
| 409        | Conflict - Provider with same origin and zone id exists               |
| 422        | Unprocessable Entity - Invalid configuration                          |
| 500        | Internal Server Error                                                 |

#### LDAP Search and Bind

<%= ERB.new(File.read("../build/generated-snippets/IdentityProviderEndpointsDocs/create_SearchAndBind_Groups_Map_ToScopes_LDAPIdentityProvider/curl-request.md")).result(binding) %>
<%= ERB.new(File.read("../build/generated-snippets/IdentityProviderEndpointsDocs/create_SearchAndBind_Groups_Map_ToScopes_LDAPIdentityProvider/http-request.md")).result(binding) %>
<%= ERB.new(File.read("../build/generated-snippets/IdentityProviderEndpointsDocs/create_SearchAndBind_Groups_Map_ToScopes_LDAPIdentityProvider/http-response.md")).result(binding) %>

_Request Headers_

<%= ERB.new(File.read("../build/generated-snippets/IdentityProviderEndpointsDocs/create_SearchAndBind_Groups_Map_ToScopes_LDAPIdentityProvider/request-headers.md")).result(binding) %>

_Request Parameters_

<%= ERB.new(File.read("../build/generated-snippets/IdentityProviderEndpointsDocs/create_SearchAndBind_Groups_Map_ToScopes_LDAPIdentityProvider/request-parameters.md")).result(binding) %>

_Request Fields_

<%= ERB.new(File.read("../build/generated-snippets/IdentityProviderEndpointsDocs/create_SearchAndBind_Groups_Map_ToScopes_LDAPIdentityProvider/request-fields.md")).result(binding) %>

_Response Fields_

<%= ERB.new(File.read("../build/generated-snippets/IdentityProviderEndpointsDocs/create_SearchAndBind_Groups_Map_ToScopes_LDAPIdentityProvider/request-fields.md")).result(binding) %>

_Error Codes_

| Error Code | Description                                                           |
|------------|-----------------------------------------------------------------------|
| 401        | Unauthorized - Missing or invalid token                               |
| 403        | Forbidden - Insufficient scope                                        |
| 409        | Conflict - Provider with same origin and zone id exists               |
| 422        | Unprocessable Entity - Invalid configuration                          |
| 500        | Internal Server Error                                                 |

#### LDAP Search and Compare

<%= ERB.new(File.read("../build/generated-snippets/IdentityProviderEndpointsDocs/create_SearchAndCompare_Groups_As_Scopes_LDAPIdentityProvider/curl-request.md")).result(binding) %>
<%= ERB.new(File.read("../build/generated-snippets/IdentityProviderEndpointsDocs/create_SearchAndCompare_Groups_As_Scopes_LDAPIdentityProvider/http-request.md")).result(binding) %>
<%= ERB.new(File.read("../build/generated-snippets/IdentityProviderEndpointsDocs/create_SearchAndCompare_Groups_As_Scopes_LDAPIdentityProvider/http-response.md")).result(binding) %>

_Request Headers_

<%= ERB.new(File.read("../build/generated-snippets/IdentityProviderEndpointsDocs/create_SearchAndCompare_Groups_As_Scopes_LDAPIdentityProvider/request-headers.md")).result(binding) %>

_Request Parameters_

<%= ERB.new(File.read("../build/generated-snippets/IdentityProviderEndpointsDocs/create_SearchAndCompare_Groups_As_Scopes_LDAPIdentityProvider/request-parameters.md")).result(binding) %>

_Request Fields_

<%= ERB.new(File.read("../build/generated-snippets/IdentityProviderEndpointsDocs/create_SearchAndCompare_Groups_As_Scopes_LDAPIdentityProvider/request-fields.md")).result(binding) %>

_Response Fields_

<%= ERB.new(File.read("../build/generated-snippets/IdentityProviderEndpointsDocs/create_SearchAndCompare_Groups_As_Scopes_LDAPIdentityProvider/request-fields.md")).result(binding) %>

_Error Codes_

| Error Code | Description                                                           |
|------------|-----------------------------------------------------------------------|
| 401        | Unauthorized - Missing or invalid token                               |
| 403        | Forbidden - Insufficient scope                                        |
| 409        | Conflict - Provider with same origin and zone id exists               |
| 422        | Unprocessable Entity - Invalid configuration                          |
| 500        | Internal Server Error                                                 |

### OAuth/OIDC

<aside class="success">
  Added in UAA 3.3.0
</aside>

<%= ERB.new(File.read("../build/generated-snippets/IdentityProviderEndpointsDocs/createOAuthIdentityProvider/curl-request.md")).result(binding) %>
<%= ERB.new(File.read("../build/generated-snippets/IdentityProviderEndpointsDocs/createOAuthIdentityProvider/http-request.md")).result(binding) %>
<%= ERB.new(File.read("../build/generated-snippets/IdentityProviderEndpointsDocs/createOAuthIdentityProvider/http-response.md")).result(binding) %>

_Request Headers_

<%= ERB.new(File.read("../build/generated-snippets/IdentityProviderEndpointsDocs/createOAuthIdentityProvider/request-headers.md")).result(binding) %>

_Request Parameters_

<%= ERB.new(File.read("../build/generated-snippets/IdentityProviderEndpointsDocs/createOAuthIdentityProvider/request-parameters.md")).result(binding) %>

_Request Fields_

<%= ERB.new(File.read("../build/generated-snippets/IdentityProviderEndpointsDocs/createOAuthIdentityProvider/request-fields.md")).result(binding) %>

_Response Fields_

<%= ERB.new(File.read("../build/generated-snippets/IdentityProviderEndpointsDocs/createOAuthIdentityProvider/request-fields.md")).result(binding) %>

_Error Codes_

| Error Code | Description                                                           |
|------------|-----------------------------------------------------------------------|
| 403        | Forbidden - Insufficient scope                                        |
| 409        | Conflict - Provider with same origin and zone id exists               |
| 422        | Unprocessable Entity - Invalid configuration                          |
| 500        | Internal Server Error                                                 |

## Retrieve All

<%= ERB.new(File.read("../build/generated-snippets/IdentityProviderEndpointsDocs/getAllIdentityProviders/curl-request.md")).result(binding) %>
<%= ERB.new(File.read("../build/generated-snippets/IdentityProviderEndpointsDocs/getAllIdentityProviders/http-request.md")).result(binding) %>
<%= ERB.new(File.read("../build/generated-snippets/IdentityProviderEndpointsDocs/getAllIdentityProviders/http-response.md")).result(binding) %>

_Request Headers_

<%= ERB.new(File.read("../build/generated-snippets/IdentityProviderEndpointsDocs/getAllIdentityProviders/request-headers.md")).result(binding) %>

_Request Parameters_

<%= ERB.new(File.read("../build/generated-snippets/IdentityProviderEndpointsDocs/getAllIdentityProviders/request-parameters.md")).result(binding) %>

_Response Fields_

<%= ERB.new(File.read("../build/generated-snippets/IdentityProviderEndpointsDocs/getAllIdentityProviders/response-fields.md")).result(binding) %>

_Error Codes_

| Error Code | Description                                                           |
|------------|-----------------------------------------------------------------------|
| 403        | Forbidden - Insufficient scope                                        |

## Retrieve

<%= ERB.new(File.read("../build/generated-snippets/IdentityProviderEndpointsDocs/getIdentityProvider/curl-request.md")).result(binding) %>
<%= ERB.new(File.read("../build/generated-snippets/IdentityProviderEndpointsDocs/getIdentityProvider/http-request.md")).result(binding) %>
<%= ERB.new(File.read("../build/generated-snippets/IdentityProviderEndpointsDocs/getIdentityProvider/http-response.md")).result(binding) %>

_Path Parameters_

<%= ERB.new(File.read("../build/generated-snippets/IdentityProviderEndpointsDocs/getIdentityProvider/path-parameters.md")).result(binding) %>

_Request Headers_

<%= ERB.new(File.read("../build/generated-snippets/IdentityProviderEndpointsDocs/getIdentityProvider/request-headers.md")).result(binding) %>

_Request Parameters_

<%= ERB.new(File.read("../build/generated-snippets/IdentityProviderEndpointsDocs/getIdentityProvider/request-parameters.md")).result(binding) %>

_Response Fields_

<%= ERB.new(File.read("../build/generated-snippets/IdentityProviderEndpointsDocs/getIdentityProvider/response-fields.md")).result(binding) %>

_Error Codes_

| Error Code | Description                                                           |
|------------|-----------------------------------------------------------------------|
| 403        | Forbidden - Insufficient scope                                        |

## Update

<%= ERB.new(File.read("../build/generated-snippets/IdentityProviderEndpointsDocs/updateIdentityProvider/curl-request.md")).result(binding) %>
<%= ERB.new(File.read("../build/generated-snippets/IdentityProviderEndpointsDocs/updateIdentityProvider/http-request.md")).result(binding) %>
<%= ERB.new(File.read("../build/generated-snippets/IdentityProviderEndpointsDocs/updateIdentityProvider/http-response.md")).result(binding) %>

_Path Parameters_

<%= ERB.new(File.read("../build/generated-snippets/IdentityProviderEndpointsDocs/updateIdentityProvider/path-parameters.md")).result(binding) %>

_Request Headers_

<%= ERB.new(File.read("../build/generated-snippets/IdentityProviderEndpointsDocs/updateIdentityProvider/request-headers.md")).result(binding) %>

_Request Parameters_

<%= ERB.new(File.read("../build/generated-snippets/IdentityProviderEndpointsDocs/updateIdentityProvider/request-parameters.md")).result(binding) %>

<aside class="notice">
  This example is for updating the internal (uaa) identity provider. <br/>
  For SAML refer to <a href="#saml">SAML Provider Fields. </a> <br/>
  For LDAP identity provider refer to <a href="#ldap">LDAP Provider Fields. </a>
</aside>

_Request and Response Fields_

<%= ERB.new(File.read("../build/generated-snippets/IdentityProviderEndpointsDocs/updateIdentityProvider/request-fields.md")).result(binding) %>

_Error Codes_

| Error Code | Description                                                           |
|------------|-----------------------------------------------------------------------|
| 403        | Forbidden - Insufficient scope                                        |
| 422        | Unprocessable Entity - Invalid config                                 |

## Delete

<%= ERB.new(File.read("../build/generated-snippets/IdentityProviderEndpointsDocs/deleteIdentityProvider/curl-request.md")).result(binding) %>
<%= ERB.new(File.read("../build/generated-snippets/IdentityProviderEndpointsDocs/deleteIdentityProvider/http-request.md")).result(binding) %>
<%= ERB.new(File.read("../build/generated-snippets/IdentityProviderEndpointsDocs/deleteIdentityProvider/http-response.md")).result(binding) %>

_Path Parameters_

<%= ERB.new(File.read("../build/generated-snippets/IdentityProviderEndpointsDocs/deleteIdentityProvider/path-parameters.md")).result(binding) %>

_Request Headers_

<%= ERB.new(File.read("../build/generated-snippets/IdentityProviderEndpointsDocs/deleteIdentityProvider/request-headers.md")).result(binding) %>

_Request Parameters_

<%= ERB.new(File.read("../build/generated-snippets/IdentityProviderEndpointsDocs/deleteIdentityProvider/request-parameters.md")).result(binding) %>

_Response Fields_

<%= ERB.new(File.read("../build/generated-snippets/IdentityProviderEndpointsDocs/deleteIdentityProvider/response-fields.md")).result(binding) %>

_Error Codes_

| Error Code | Description                                                           |
|------------|-----------------------------------------------------------------------|
| 403        | Forbidden - Insufficient scope                                        |
| 422        | Unprocessable Entity                                                  |



# Users

Users can be queried, created and updated via the `/Users` endpoint.

## List

<%= ERB.new(File.read("../build/generated-snippets/ScimUserEndpointDocs/test_Find_Users/curl-request.md")).result(binding) %>
<%= ERB.new(File.read("../build/generated-snippets/ScimUserEndpointDocs/test_Find_Users/http-request.md")).result(binding) %>
<%= ERB.new(File.read("../build/generated-snippets/ScimUserEndpointDocs/test_Find_Users/http-response.md")).result(binding) %>

_Request Headers_

<%= ERB.new(File.read("../build/generated-snippets/ScimUserEndpointDocs/test_Find_Users/request-headers.md")).result(binding) %>

_Request Parameters_

<%= ERB.new(File.read("../build/generated-snippets/ScimUserEndpointDocs/test_Find_Users/request-parameters.md")).result(binding) %>

_Response Fields_

<%= ERB.new(File.read("../build/generated-snippets/ScimUserEndpointDocs/test_Find_Users/response-fields.md")).result(binding) %>

_Error Codes_

| Error Code | Description                                                                                            |
|------------|--------------------------------------------------------------------------------------------------------|
| 400        | Bad Request - invalid JSON format or missing fields                                                    |
| 401        | Unauthorized - Invalid token                                                                           |
| 403        | Forbidden - Insufficient scope (scim.read is required to search user)                                  |

>Example using uaac to view users:

```bash
uaac target http://localhost:8080/uaa

uaac token client get admin -s adminsecret

uaac users
```

## Create

<%= ERB.new(File.read("../build/generated-snippets/ScimUserEndpointDocs/test_Create_User/curl-request.md")).result(binding) %>
<%= ERB.new(File.read("../build/generated-snippets/ScimUserEndpointDocs/test_Create_User/http-request.md")).result(binding) %>
<%= ERB.new(File.read("../build/generated-snippets/ScimUserEndpointDocs/test_Create_User/http-response.md")).result(binding) %>

_Request Headers_

<%= ERB.new(File.read("../build/generated-snippets/ScimUserEndpointDocs/test_Create_User/request-headers.md")).result(binding) %>

_Request Fields_

<%= ERB.new(File.read("../build/generated-snippets/ScimUserEndpointDocs/test_Create_User/request-fields.md")).result(binding) %>

_Response Fields_

<%= ERB.new(File.read("../build/generated-snippets/ScimUserEndpointDocs/test_Create_User/response-fields.md")).result(binding) %>

_Error Codes_

| Error Code | Description                                                                                            |
|------------|--------------------------------------------------------------------------------------------------------|
| 400        | Bad Request - invalid JSON format or missing fields                                                    |
| 401        | Unauthorized - Invalid token                                                                           |
| 403        | Forbidden - Insufficient scope (scim.write is required to create a user)                               |
| 409        | Username already exists                                                                                |

>Example using uaac to view users:

```bash
uaac target http://localhost:8080/uaa

uaac token client get admin -s adminsecret

uaac user add testuser --given_name About --family_name Schmidt --emails testuser@test.org --password secret
```

## Update

<%= ERB.new(File.read("../build/generated-snippets/ScimUserEndpointDocs/test_Update_User/curl-request.md")).result(binding) %>
<%= ERB.new(File.read("../build/generated-snippets/ScimUserEndpointDocs/test_Update_User/http-request.md")).result(binding) %>
<%= ERB.new(File.read("../build/generated-snippets/ScimUserEndpointDocs/test_Update_User/http-response.md")).result(binding) %>

_Request Headers_

<%= ERB.new(File.read("../build/generated-snippets/ScimUserEndpointDocs/test_Update_User/request-headers.md")).result(binding) %>

_Request Fields_

<%= ERB.new(File.read("../build/generated-snippets/ScimUserEndpointDocs/test_Update_User/request-fields.md")).result(binding) %>

_Response Fields_

<%= ERB.new(File.read("../build/generated-snippets/ScimUserEndpointDocs/test_Update_User/response-fields.md")).result(binding) %>

_Error Codes_

| Error Code | Description                                                                                            |
|------------|--------------------------------------------------------------------------------------------------------|
| 400        | Bad Request - invalid JSON format or missing fields                                                    |
| 401        | Unauthorized - Invalid token                                                                           |
| 403        | Forbidden - Insufficient scope (scim.write is required to create a user)                               |
| 404        | User id not found                                                                                      |

>Example using uaac to view users:

```bash
uaac target http://localhost:8080/uaa

uaac token client get admin -s adminsecret

uaac user update testuser --given_name About --family_name Schmidt --emails testuser@test.org --phones 415-555-1212
```

## Delete

<%= ERB.new(File.read("../build/generated-snippets/ScimUserEndpointDocs/test_Delete_User/curl-request.md")).result(binding) %>
<%= ERB.new(File.read("../build/generated-snippets/ScimUserEndpointDocs/test_Delete_User/http-request.md")).result(binding) %>
<%= ERB.new(File.read("../build/generated-snippets/ScimUserEndpointDocs/test_Delete_User/http-response.md")).result(binding) %>

_Request Headers_

<%= ERB.new(File.read("../build/generated-snippets/ScimUserEndpointDocs/test_Delete_User/request-headers.md")).result(binding) %>

_Response Fields_

<%= ERB.new(File.read("../build/generated-snippets/ScimUserEndpointDocs/test_Delete_User/response-fields.md")).result(binding) %>

_Error Codes_

| Error Code | Description                                                                                            |
|------------|--------------------------------------------------------------------------------------------------------|
| 400        | Bad Request - invalid JSON format or missing fields                                                    |
| 401        | Unauthorized - Invalid token                                                                           |
| 403        | Forbidden - Insufficient scope (scim.write is required to create a user)                               |
| 404        | User id not found                                                                                      |

>Example using uaac to view users:

```bash
uaac target http://localhost:8080/uaa

uaac token client get admin -s adminsecret

uaac user delete testuser
```

## Change user password

<%= ERB.new(File.read("../build/generated-snippets/ScimUserEndpointDocs/test_Change_Password/curl-request.md")).result(binding) %>
<%= ERB.new(File.read("../build/generated-snippets/ScimUserEndpointDocs/test_Change_Password/http-request.md")).result(binding) %>
<%= ERB.new(File.read("../build/generated-snippets/ScimUserEndpointDocs/test_Change_Password/http-response.md")).result(binding) %>

_Request Headers_

<%= ERB.new(File.read("../build/generated-snippets/ScimUserEndpointDocs/test_Change_Password/request-headers.md")).result(binding) %>

_Request Fields_

<%= ERB.new(File.read("../build/generated-snippets/ScimUserEndpointDocs/test_Change_Password/request-fields.md")).result(binding) %>

_Response Fields_

<%= ERB.new(File.read("../build/generated-snippets/ScimUserEndpointDocs/test_Change_Password/response-fields.md")).result(binding) %>

_Error Codes_

| Error Code | Description                                                                                                |
|------------|------------------------------------------------------------------------------------------------------------|
| 400        | Bad Request - invalid JSON format or missing fields                                                        |
| 401        | Unauthorized - Invalid token                                                                               |
| 403        | Forbidden - Insufficient scope (scim.write or a token containing the user id is required to create a user) |
| 404        | User id not found                                                                                          |

>Example using uaac to view users:

```bash
uaac target http://localhost:8080/uaa

uaac token owner get cf testuser -s "" -p "secret"

uaac password change -o secret -p newsecret
```

## Get user verification link

<%= ERB.new(File.read("../build/generated-snippets/ScimUserEndpointDocs/getUserVerificationLink/curl-request.md")).result(binding) %>
<%= ERB.new(File.read("../build/generated-snippets/ScimUserEndpointDocs/getUserVerificationLink/http-request.md")).result(binding) %>
<%= ERB.new(File.read("../build/generated-snippets/ScimUserEndpointDocs/getUserVerificationLink/http-response.md")).result(binding) %>

_Path Parameters_

<%= ERB.new(File.read("../build/generated-snippets/ScimUserEndpointDocs/getUserVerificationLink/path-parameters.md")).result(binding) %>

_Request Headers_

<%= ERB.new(File.read("../build/generated-snippets/ScimUserEndpointDocs/getUserVerificationLink/request-headers.md")).result(binding) %>

_Request Parameters_

<%= ERB.new(File.read("../build/generated-snippets/ScimUserEndpointDocs/getUserVerificationLink/request-parameters.md")).result(binding) %>

_Response Fields_

<%= ERB.new(File.read("../build/generated-snippets/ScimUserEndpointDocs/getUserVerificationLink/response-fields.md")).result(binding) %>

_Error Codes_

| Error Code | Description                                                           |
|------------|-----------------------------------------------------------------------|
| 403        | Forbidden - Insufficient scope or internal user management disabled   |
| 404        | Not Found - User not found                                            |

## Verify user

<%= ERB.new(File.read("../build/generated-snippets/ScimUserEndpointDocs/directlyVerifyUser/curl-request.md")).result(binding) %>
<%= ERB.new(File.read("../build/generated-snippets/ScimUserEndpointDocs/directlyVerifyUser/http-request.md")).result(binding) %>
<%= ERB.new(File.read("../build/generated-snippets/ScimUserEndpointDocs/directlyVerifyUser/http-response.md")).result(binding) %>

_Path Parameters_

<%= ERB.new(File.read("../build/generated-snippets/ScimUserEndpointDocs/directlyVerifyUser/path-parameters.md")).result(binding) %>

_Request Headers_

<%= ERB.new(File.read("../build/generated-snippets/ScimUserEndpointDocs/directlyVerifyUser/request-headers.md")).result(binding) %>

_Error Codes_

| Error Code | Description                                                           |
|------------|-----------------------------------------------------------------------|
| 400        | Bad Request - Incorrect version supplied in If-Match header           |
| 403        | Forbidden - Insufficient scope or internal user management disabled   |
| 404        | Not Found - User not found                                            |

## Lookup User IDs/Usernames

<%= ERB.new(File.read("../build/generated-snippets/UserIdConversionEndpointDocs/lookUpIds/curl-request.md")).result(binding) %>
<%= ERB.new(File.read("../build/generated-snippets/UserIdConversionEndpointDocs/lookUpIds/http-request.md")).result(binding) %>
<%= ERB.new(File.read("../build/generated-snippets/UserIdConversionEndpointDocs/lookUpIds/http-response.md")).result(binding) %>

_Request Headers_

<%= ERB.new(File.read("../build/generated-snippets/UserIdConversionEndpointDocs/lookUpIds/request-headers.md")).result(binding) %>

_Request Parameters_

<%= ERB.new(File.read("../build/generated-snippets/UserIdConversionEndpointDocs/lookUpIds/request-parameters.md")).result(binding) %>

_Response Fields_

<%= ERB.new(File.read("../build/generated-snippets/UserIdConversionEndpointDocs/lookUpIds/response-fields.md")).result(binding) %>

_Error Codes_

| Error Code | Description                                      |
|------------|--------------------------------------------------|
| 400        | Bad Request - Request was invalid or unparseable |
| 403        | Forbidden - Insufficient scope                   |

## Invite users

<%= ERB.new(File.read("../build/generated-snippets/InvitationsEndpointDocs/inviteUsers/curl-request.md")).result(binding) %>
<%= ERB.new(File.read("../build/generated-snippets/InvitationsEndpointDocs/inviteUsers/http-request.md")).result(binding) %>
<%= ERB.new(File.read("../build/generated-snippets/InvitationsEndpointDocs/inviteUsers/http-response.md")).result(binding) %>

_Request Headers_

<%= ERB.new(File.read("../build/generated-snippets/InvitationsEndpointDocs/inviteUsers/request-headers.md")).result(binding) %>

_Request Fields_

<%= ERB.new(File.read("../build/generated-snippets/InvitationsEndpointDocs/inviteUsers/request-fields.md")).result(binding) %>

_Request Parameters_

<%= ERB.new(File.read("../build/generated-snippets/InvitationsEndpointDocs/inviteUsers/request-parameters.md")).result(binding) %>

_Response Fields_

<%= ERB.new(File.read("../build/generated-snippets/InvitationsEndpointDocs/inviteUsers/response-fields.md")).result(binding) %>

| Error Code | Description                                                           |
|------------|-----------------------------------------------------------------------|
| 403        | Forbidden - Insufficient scope                                        |

# Groups

## Create

<%= ERB.new(File.read("../build/generated-snippets/ScimGroupEndpointsDocs/createScimGroup/curl-request.md")).result(binding) %>
<%= ERB.new(File.read("../build/generated-snippets/ScimGroupEndpointsDocs/createScimGroup/http-request.md")).result(binding) %>
<%= ERB.new(File.read("../build/generated-snippets/ScimGroupEndpointsDocs/createScimGroup/http-response.md")).result(binding) %>

_Request Headers_

<%= ERB.new(File.read("../build/generated-snippets/ScimGroupEndpointsDocs/createScimGroup/request-headers.md")).result(binding) %>

_Request Fields_

<%= ERB.new(File.read("../build/generated-snippets/ScimGroupEndpointsDocs/createScimGroup/request-fields.md")).result(binding) %>

_Response Fields_

<%= ERB.new(File.read("../build/generated-snippets/ScimGroupEndpointsDocs/createScimGroup/response-fields.md")).result(binding) %>

| Error Code | Description                                                           |
|------------|-----------------------------------------------------------------------|
| 400        | Bad Request - Invalid member ID                                       |
| 403        | Forbidden - Insufficient scope                                        |

## Retrieve

<%= ERB.new(File.read("../build/generated-snippets/ScimGroupEndpointsDocs/retrieveScimGroup/curl-request.md")).result(binding) %>
<%= ERB.new(File.read("../build/generated-snippets/ScimGroupEndpointsDocs/retrieveScimGroup/http-request.md")).result(binding) %>
<%= ERB.new(File.read("../build/generated-snippets/ScimGroupEndpointsDocs/retrieveScimGroup/http-response.md")).result(binding) %>

_Path Parameters_

<%= ERB.new(File.read("../build/generated-snippets/ScimGroupEndpointsDocs/retrieveScimGroup/path-parameters.md")).result(binding) %>

_Request Headers_

<%= ERB.new(File.read("../build/generated-snippets/ScimGroupEndpointsDocs/retrieveScimGroup/request-headers.md")).result(binding) %>

_Response Fields_

<%= ERB.new(File.read("../build/generated-snippets/ScimGroupEndpointsDocs/retrieveScimGroup/response-fields.md")).result(binding) %>

| Error Code | Description                                                           |
|------------|-----------------------------------------------------------------------|
| 403        | Forbidden - Insufficient scope                                        |

## Update

<%= ERB.new(File.read("../build/generated-snippets/ScimGroupEndpointsDocs/updateScimGroup/curl-request.md")).result(binding) %>
<%= ERB.new(File.read("../build/generated-snippets/ScimGroupEndpointsDocs/updateScimGroup/http-request.md")).result(binding) %>
<%= ERB.new(File.read("../build/generated-snippets/ScimGroupEndpointsDocs/updateScimGroup/http-response.md")).result(binding) %>

_Path Parameters_

<%= ERB.new(File.read("../build/generated-snippets/ScimGroupEndpointsDocs/updateScimGroup/path-parameters.md")).result(binding) %>

_Request Headers_

<%= ERB.new(File.read("../build/generated-snippets/ScimGroupEndpointsDocs/updateScimGroup/request-headers.md")).result(binding) %>

_Request Fields_

<%= ERB.new(File.read("../build/generated-snippets/ScimGroupEndpointsDocs/updateScimGroup/request-fields.md")).result(binding) %>

_Response Fields_

<%= ERB.new(File.read("../build/generated-snippets/ScimGroupEndpointsDocs/updateScimGroup/response-fields.md")).result(binding) %>

| Error Code | Description                                                           |
|------------|-----------------------------------------------------------------------|
| 400        | Bad Request - Incorrect version supplied in If-Match header           |
| 403        | Forbidden - Insufficient scope                                        |
| 409        | Conflict                                                              |

## Delete

<%= ERB.new(File.read("../build/generated-snippets/ScimGroupEndpointsDocs/deleteScimGroup/curl-request.md")).result(binding) %>
<%= ERB.new(File.read("../build/generated-snippets/ScimGroupEndpointsDocs/deleteScimGroup/http-request.md")).result(binding) %>
<%= ERB.new(File.read("../build/generated-snippets/ScimGroupEndpointsDocs/deleteScimGroup/http-response.md")).result(binding) %>

_Path Parameters_

<%= ERB.new(File.read("../build/generated-snippets/ScimGroupEndpointsDocs/deleteScimGroup/path-parameters.md")).result(binding) %>

_Request Headers_

<%= ERB.new(File.read("../build/generated-snippets/ScimGroupEndpointsDocs/deleteScimGroup/request-headers.md")).result(binding) %>

_Response Fields_

<%= ERB.new(File.read("../build/generated-snippets/ScimGroupEndpointsDocs/deleteScimGroup/response-fields.md")).result(binding) %>

| Error Code | Description                                                           |
|------------|-----------------------------------------------------------------------|
| 400        | Bad Request - Incorrect version supplied in If-Match header           |
| 403        | Forbidden - Insufficient scope                                        |
| 409        | Conflict                                                              |

## List

<%= ERB.new(File.read("../build/generated-snippets/ScimGroupEndpointsDocs/listScimGroups/curl-request.md")).result(binding) %>
<%= ERB.new(File.read("../build/generated-snippets/ScimGroupEndpointsDocs/listScimGroups/http-request.md")).result(binding) %>
<%= ERB.new(File.read("../build/generated-snippets/ScimGroupEndpointsDocs/listScimGroups/http-response.md")).result(binding) %>

_Request Headers_

<%= ERB.new(File.read("../build/generated-snippets/ScimGroupEndpointsDocs/listScimGroups/request-headers.md")).result(binding) %>

_Response Fields_

<%= ERB.new(File.read("../build/generated-snippets/ScimGroupEndpointsDocs/listScimGroups/response-fields.md")).result(binding) %>

| Error Code | Description                                                           |
|------------|-----------------------------------------------------------------------|
| 400        | Bad Request - Invalid attributes                                      |
| 403        | Forbidden - Insufficient scope                                        |

## External Group Mappings

### Map

<%= ERB.new(File.read("../build/generated-snippets/ScimExternalGroupMappingsEndpointsDocs/createExternalGroupMapping/curl-request.md")).result(binding) %>
<%= ERB.new(File.read("../build/generated-snippets/ScimExternalGroupMappingsEndpointsDocs/createExternalGroupMapping/http-request.md")).result(binding) %>
<%= ERB.new(File.read("../build/generated-snippets/ScimExternalGroupMappingsEndpointsDocs/createExternalGroupMapping/http-response.md")).result(binding) %>

_Request Headers_

<%= ERB.new(File.read("../build/generated-snippets/ScimExternalGroupMappingsEndpointsDocs/createExternalGroupMapping/request-headers.md")).result(binding) %>

_Request Fields_

<%= ERB.new(File.read("../build/generated-snippets/ScimExternalGroupMappingsEndpointsDocs/createExternalGroupMapping/request-fields.md")).result(binding) %>

_Response Fields_

<%= ERB.new(File.read("../build/generated-snippets/ScimExternalGroupMappingsEndpointsDocs/createExternalGroupMapping/response-fields.md")).result(binding) %>

| Error Code | Description                                                           |
|------------|-----------------------------------------------------------------------|
| 400        | Bad Request - External group or origin should not be null             |
| 403        | Forbidden - Insufficient scope                                        |
| 404        | Not Found - Incorrect group ID provided                               |

### Unmap

#### By group ID

<%= ERB.new(File.read("../build/generated-snippets/ScimExternalGroupMappingsEndpointsDocs/deleteExternalGroupMapping/curl-request.md")).result(binding) %>
<%= ERB.new(File.read("../build/generated-snippets/ScimExternalGroupMappingsEndpointsDocs/deleteExternalGroupMapping/http-request.md")).result(binding) %>
<%= ERB.new(File.read("../build/generated-snippets/ScimExternalGroupMappingsEndpointsDocs/deleteExternalGroupMapping/http-response.md")).result(binding) %>

_Path Parameters_

<%= ERB.new(File.read("../build/generated-snippets/ScimExternalGroupMappingsEndpointsDocs/deleteExternalGroupMapping/path-parameters.md")).result(binding) %>

_Request Headers_

<%= ERB.new(File.read("../build/generated-snippets/ScimExternalGroupMappingsEndpointsDocs/deleteExternalGroupMapping/request-headers.md")).result(binding) %>

_Response Fields_

<%= ERB.new(File.read("../build/generated-snippets/ScimExternalGroupMappingsEndpointsDocs/deleteExternalGroupMapping/response-fields.md")).result(binding) %>

| Error Code | Description                                                           |
|------------|-----------------------------------------------------------------------|
| 403        | Forbidden - Insufficient scope                                        |
| 404        | Not Found - No such group ID, external group, origin combination      |

#### By group display name

<%= ERB.new(File.read("../build/generated-snippets/ScimExternalGroupMappingsEndpointsDocs/deleteExternalGroupMappingUsingName/curl-request.md")).result(binding) %>
<%= ERB.new(File.read("../build/generated-snippets/ScimExternalGroupMappingsEndpointsDocs/deleteExternalGroupMappingUsingName/http-request.md")).result(binding) %>
<%= ERB.new(File.read("../build/generated-snippets/ScimExternalGroupMappingsEndpointsDocs/deleteExternalGroupMappingUsingName/http-response.md")).result(binding) %>

_Path Parameters_

<%= ERB.new(File.read("../build/generated-snippets/ScimExternalGroupMappingsEndpointsDocs/deleteExternalGroupMappingUsingName/path-parameters.md")).result(binding) %>

_Request Headers_

<%= ERB.new(File.read("../build/generated-snippets/ScimExternalGroupMappingsEndpointsDocs/deleteExternalGroupMappingUsingName/request-headers.md")).result(binding) %>

_Response Fields_

<%= ERB.new(File.read("../build/generated-snippets/ScimExternalGroupMappingsEndpointsDocs/deleteExternalGroupMappingUsingName/response-fields.md")).result(binding) %>

| Error Code | Description                                                                |
|------------|----------------------------------------------------------------------------|
| 403        | Forbidden - Insufficient scope                                             |
| 404        | Not Found - No such group display name, external group, origin combination |

### List

<%= ERB.new(File.read("../build/generated-snippets/ScimExternalGroupMappingsEndpointsDocs/listExternalGroupMapping/curl-request.md")).result(binding) %>
<%= ERB.new(File.read("../build/generated-snippets/ScimExternalGroupMappingsEndpointsDocs/listExternalGroupMapping/http-request.md")).result(binding) %>
<%= ERB.new(File.read("../build/generated-snippets/ScimExternalGroupMappingsEndpointsDocs/listExternalGroupMapping/http-response.md")).result(binding) %>

_Request Headers_

<%= ERB.new(File.read("../build/generated-snippets/ScimExternalGroupMappingsEndpointsDocs/listExternalGroupMapping/request-headers.md")).result(binding) %>

_Response Fields_

<%= ERB.new(File.read("../build/generated-snippets/ScimExternalGroupMappingsEndpointsDocs/listExternalGroupMapping/response-fields.md")).result(binding) %>

| Error Code | Description                                                           |
|------------|-----------------------------------------------------------------------|
| 400        | Bad Request - Invalid filter expression                               |
| 403        | Forbidden - Insufficient scope                                        |

<<<<<<< HEAD
# Clients

## Create

<%= ERB.new(File.read("../build/generated-snippets/ClientAdminEndpointsDocs/createClient/curl-request.md")).result(binding) %>
<%= ERB.new(File.read("../build/generated-snippets/ClientAdminEndpointsDocs/createClient/http-request.md")).result(binding) %>
<%= ERB.new(File.read("../build/generated-snippets/ClientAdminEndpointsDocs/createClient/http-response.md")).result(binding) %>

_Request Headers_

<%= ERB.new(File.read("../build/generated-snippets/ClientAdminEndpointsDocs/createClient/request-headers.md")).result(binding) %>

_Request Fields_

<%= ERB.new(File.read("../build/generated-snippets/ClientAdminEndpointsDocs/createClient/request-fields.md")).result(binding) %>

_Response Fields_

<%= ERB.new(File.read("../build/generated-snippets/ClientAdminEndpointsDocs/createClient/response-fields.md")).result(binding) %>

## Retrieve

<%= ERB.new(File.read("../build/generated-snippets/ClientAdminEndpointsDocs/retrieveClient/curl-request.md")).result(binding) %>
<%= ERB.new(File.read("../build/generated-snippets/ClientAdminEndpointsDocs/retrieveClient/http-request.md")).result(binding) %>
<%= ERB.new(File.read("../build/generated-snippets/ClientAdminEndpointsDocs/retrieveClient/http-response.md")).result(binding) %>

_Path Parameters_

<%= ERB.new(File.read("../build/generated-snippets/ClientAdminEndpointsDocs/retrieveClient/path-parameters.md")).result(binding) %>

_Request Headers_

<%= ERB.new(File.read("../build/generated-snippets/ClientAdminEndpointsDocs/retrieveClient/request-headers.md")).result(binding) %>

_Response Fields_

<%= ERB.new(File.read("../build/generated-snippets/ClientAdminEndpointsDocs/retrieveClient/response-fields.md")).result(binding) %>

## Update

<%= ERB.new(File.read("../build/generated-snippets/ClientAdminEndpointsDocs/updateClient/curl-request.md")).result(binding) %>
<%= ERB.new(File.read("../build/generated-snippets/ClientAdminEndpointsDocs/updateClient/http-request.md")).result(binding) %>
<%= ERB.new(File.read("../build/generated-snippets/ClientAdminEndpointsDocs/updateClient/http-response.md")).result(binding) %>

_Path Parameters_

<%= ERB.new(File.read("../build/generated-snippets/ClientAdminEndpointsDocs/updateClient/path-parameters.md")).result(binding) %>

_Request Headers_

<%= ERB.new(File.read("../build/generated-snippets/ClientAdminEndpointsDocs/updateClient/request-headers.md")).result(binding) %>

_Request Fields_

<%= ERB.new(File.read("../build/generated-snippets/ClientAdminEndpointsDocs/updateClient/request-fields.md")).result(binding) %>

_Response Fields_

<%= ERB.new(File.read("../build/generated-snippets/ClientAdminEndpointsDocs/updateClient/response-fields.md")).result(binding) %>

## Change Secret

<%= ERB.new(File.read("../build/generated-snippets/ClientAdminEndpointsDocs/changeClientSecret/curl-request.md")).result(binding) %>
<%= ERB.new(File.read("../build/generated-snippets/ClientAdminEndpointsDocs/changeClientSecret/http-request.md")).result(binding) %>
<%= ERB.new(File.read("../build/generated-snippets/ClientAdminEndpointsDocs/changeClientSecret/http-response.md")).result(binding) %>

_Path Parameters_

<%= ERB.new(File.read("../build/generated-snippets/ClientAdminEndpointsDocs/changeClientSecret/path-parameters.md")).result(binding) %>

_Request Headers_

<%= ERB.new(File.read("../build/generated-snippets/ClientAdminEndpointsDocs/changeClientSecret/request-headers.md")).result(binding) %>

_Request Fields_

<%= ERB.new(File.read("../build/generated-snippets/ClientAdminEndpointsDocs/changeClientSecret/request-fields.md")).result(binding) %>

## List

<%= ERB.new(File.read("../build/generated-snippets/ClientAdminEndpointsDocs/listClients/curl-request.md")).result(binding) %>
<%= ERB.new(File.read("../build/generated-snippets/ClientAdminEndpointsDocs/listClients/http-request.md")).result(binding) %>
<%= ERB.new(File.read("../build/generated-snippets/ClientAdminEndpointsDocs/listClients/http-response.md")).result(binding) %>

_Request Headers_

<%= ERB.new(File.read("../build/generated-snippets/ClientAdminEndpointsDocs/listClients/request-headers.md")).result(binding) %>

_Request Parameters_

<%= ERB.new(File.read("../build/generated-snippets/ClientAdminEndpointsDocs/listClients/request-parameters.md")).result(binding) %>

_Response Fields_

<%= ERB.new(File.read("../build/generated-snippets/ClientAdminEndpointsDocs/listClients/response-fields.md")).result(binding) %>

## Batch Create

<%= ERB.new(File.read("../build/generated-snippets/ClientAdminEndpointsDocs/createClientTx/curl-request.md")).result(binding) %>
<%= ERB.new(File.read("../build/generated-snippets/ClientAdminEndpointsDocs/createClientTx/http-request.md")).result(binding) %>
<%= ERB.new(File.read("../build/generated-snippets/ClientAdminEndpointsDocs/createClientTx/http-response.md")).result(binding) %>

_Request Headers_

<%= ERB.new(File.read("../build/generated-snippets/ClientAdminEndpointsDocs/createClientTx/request-headers.md")).result(binding) %>

_Request Fields_

<%= ERB.new(File.read("../build/generated-snippets/ClientAdminEndpointsDocs/createClientTx/request-fields.md")).result(binding) %>

_Response Fields_

<%= ERB.new(File.read("../build/generated-snippets/ClientAdminEndpointsDocs/createClientTx/response-fields.md")).result(binding) %>

## Batch Update

<%= ERB.new(File.read("../build/generated-snippets/ClientAdminEndpointsDocs/updateClientTx/curl-request.md")).result(binding) %>
<%= ERB.new(File.read("../build/generated-snippets/ClientAdminEndpointsDocs/updateClientTx/http-request.md")).result(binding) %>
<%= ERB.new(File.read("../build/generated-snippets/ClientAdminEndpointsDocs/updateClientTx/http-response.md")).result(binding) %>

_Request Headers_

<%= ERB.new(File.read("../build/generated-snippets/ClientAdminEndpointsDocs/updateClientTx/request-headers.md")).result(binding) %>

_Request Fields_

<%= ERB.new(File.read("../build/generated-snippets/ClientAdminEndpointsDocs/updateClientTx/request-fields.md")).result(binding) %>

_Response Fields_

<%= ERB.new(File.read("../build/generated-snippets/ClientAdminEndpointsDocs/updateClientTx/response-fields.md")).result(binding) %>

## Batch Secret Change

<%= ERB.new(File.read("../build/generated-snippets/ClientAdminEndpointsDocs/secretClientTx/curl-request.md")).result(binding) %>
<%= ERB.new(File.read("../build/generated-snippets/ClientAdminEndpointsDocs/secretClientTx/http-request.md")).result(binding) %>
<%= ERB.new(File.read("../build/generated-snippets/ClientAdminEndpointsDocs/secretClientTx/http-response.md")).result(binding) %>

_Request Headers_

<%= ERB.new(File.read("../build/generated-snippets/ClientAdminEndpointsDocs/secretClientTx/request-headers.md")).result(binding) %>

_Request Fields_

<%= ERB.new(File.read("../build/generated-snippets/ClientAdminEndpointsDocs/secretClientTx/request-fields.md")).result(binding) %>

_Response Fields_

<%= ERB.new(File.read("../build/generated-snippets/ClientAdminEndpointsDocs/secretClientTx/response-fields.md")).result(binding) %>

## Mixed Actions

<%= ERB.new(File.read("../build/generated-snippets/ClientAdminEndpointsDocs/modifyClientTx/curl-request.md")).result(binding) %>
<%= ERB.new(File.read("../build/generated-snippets/ClientAdminEndpointsDocs/modifyClientTx/http-request.md")).result(binding) %>
<%= ERB.new(File.read("../build/generated-snippets/ClientAdminEndpointsDocs/modifyClientTx/http-response.md")).result(binding) %>

_Request Headers_

<%= ERB.new(File.read("../build/generated-snippets/ClientAdminEndpointsDocs/modifyClientTx/request-headers.md")).result(binding) %>

_Request Fields_

<%= ERB.new(File.read("../build/generated-snippets/ClientAdminEndpointsDocs/modifyClientTx/request-fields.md")).result(binding) %>

_Response Fields_

<%= ERB.new(File.read("../build/generated-snippets/ClientAdminEndpointsDocs/modifyClientTx/response-fields.md")).result(binding) %>

## Batch Delete

<%= ERB.new(File.read("../build/generated-snippets/ClientAdminEndpointsDocs/deleteClientTx/curl-request.md")).result(binding) %>
<%= ERB.new(File.read("../build/generated-snippets/ClientAdminEndpointsDocs/deleteClientTx/http-request.md")).result(binding) %>
<%= ERB.new(File.read("../build/generated-snippets/ClientAdminEndpointsDocs/deleteClientTx/http-response.md")).result(binding) %>

_Request Headers_

<%= ERB.new(File.read("../build/generated-snippets/ClientAdminEndpointsDocs/deleteClientTx/request-headers.md")).result(binding) %>

_Request Fields_

<%= ERB.new(File.read("../build/generated-snippets/ClientAdminEndpointsDocs/deleteClientTx/request-fields.md")).result(binding) %>

_Response Fields_

<%= ERB.new(File.read("../build/generated-snippets/ClientAdminEndpointsDocs/deleteClientTx/response-fields.md")).result(binding) %>
=======
# Server/Login Information

The UAA provides several endpoints to describe the server as well as handle various login tasks.

## /info - server information

This endpoint has two identical endpoints

  1. /info
  2. /login
  
Both return the same result and both support both JSON and HTML output.
The HTML output is intended for browser user agents to display a login page.

<%= ERB.new(File.read("../build/generated-snippets/LoginInfoEndpointDocs/info_endpoint_for_json/curl-request.md")).result(binding) %>
<%= ERB.new(File.read("../build/generated-snippets/LoginInfoEndpointDocs/info_endpoint_for_json/http-request.md")).result(binding) %>
<%= ERB.new(File.read("../build/generated-snippets/LoginInfoEndpointDocs/info_endpoint_for_json/http-response.md")).result(binding) %>

_Request Headers_

<%= ERB.new(File.read("../build/generated-snippets/LoginInfoEndpointDocs/info_endpoint_for_json/request-headers.md")).result(binding) %>

_Response Fields_

<%= ERB.new(File.read("../build/generated-snippets/LoginInfoEndpointDocs/info_endpoint_for_json/response-fields.md")).result(binding) %>

## /login.do - UI authentication

This endpoint serves as the UI authentication endpoint, and upon successful authentication establishes a server side session on the UAA.
The server side session is correlated to the JSESSIONID cookie passed down to the user agent.
There is a stateless API endpoint for authentication, reachable at /authenticate not to be confused with this endpoint. 

Both return the same result and both support both JSON and HTML output.
The HTML output is intended for browser user agents to display a login page.

The UAA supports both UTF-8 and ISO-8859-1 character encoding when the application/x-www-form-urlencoded content type is used. 

<%= ERB.new(File.read("../build/generated-snippets/LoginInfoEndpointDocs/user_ui_login/curl-request.md")).result(binding) %>
<%= ERB.new(File.read("../build/generated-snippets/LoginInfoEndpointDocs/user_ui_login/http-request.md")).result(binding) %>
<%= ERB.new(File.read("../build/generated-snippets/LoginInfoEndpointDocs/user_ui_login/http-response.md")).result(binding) %>

_Request Headers_

<%= ERB.new(File.read("../build/generated-snippets/LoginInfoEndpointDocs/user_ui_login/request-headers.md")).result(binding) %>

_Request Parameters_

<%= ERB.new(File.read("../build/generated-snippets/LoginInfoEndpointDocs/info_endpoint_for_json/request-parameters.md")).result(binding) %>

## /invalid_request - UI authentication

This endpoint is used when there is a mismatch of the CSRF cookie and login parameters. Delivers only HTML.
You may see this endpoint displayed in the browser if the CSRF cookie has expired.

<%= ERB.new(File.read("../build/generated-snippets/LoginInfoEndpointDocs/invalid_request/curl-request.md")).result(binding) %>
<%= ERB.new(File.read("../build/generated-snippets/LoginInfoEndpointDocs/invalid_request/http-request.md")).result(binding) %>
<%= ERB.new(File.read("../build/generated-snippets/LoginInfoEndpointDocs/invalid_request/http-response.md")).result(binding) %>

## /passcode - One time token auth code

A user that has been authenticated, can request a one time authentication code, pass code, to be used during a 
token password grant. Password grants are often used in non browser environments, and authenticating a user with SAML, 
 may be difficult. 

<%= ERB.new(File.read("../build/generated-snippets/LoginInfoEndpointDocs/passcode_request/curl-request.md")).result(binding) %>
<%= ERB.new(File.read("../build/generated-snippets/LoginInfoEndpointDocs/passcode_request/http-request.md")).result(binding) %>
<%= ERB.new(File.read("../build/generated-snippets/LoginInfoEndpointDocs/passcode_request/http-response.md")).result(binding) %>


_Request Headers_

<%= ERB.new(File.read("../build/generated-snippets/LoginInfoEndpointDocs/passcode_request/request-headers.md")).result(binding) %>


## /autologin - Automatic log in

### Get authentication code

Similar to /passcode, the difference with an autologin authentication code, is that the authentication of the user takes place
during the generation of the one time code.
The autologin authentication code can be used to log the user in with an HTTP redirect. The UAA will establish an authenticated
server side session and expire the code. To generate the one time code, a POST against /autologin is required.

<%= ERB.new(File.read("../build/generated-snippets/LoginInfoEndpointDocs/generate_auto_login_code/curl-request.md")).result(binding) %>
<%= ERB.new(File.read("../build/generated-snippets/LoginInfoEndpointDocs/generate_auto_login_code/http-request.md")).result(binding) %>
<%= ERB.new(File.read("../build/generated-snippets/LoginInfoEndpointDocs/generate_auto_login_code/http-response.md")).result(binding) %>

_Request Headers_

<%= ERB.new(File.read("../build/generated-snippets/LoginInfoEndpointDocs/generate_auto_login_code/request-headers.md")).result(binding) %>

_Request Body_

<%= ERB.new(File.read("../build/generated-snippets/LoginInfoEndpointDocs/generate_auto_login_code/request-fields.md")).result(binding) %>

_Response Body_

<%= ERB.new(File.read("../build/generated-snippets/LoginInfoEndpointDocs/generate_auto_login_code/response-fields.md")).result(binding) %>

### Perform Login

To exchange the code for an authenticated session, simply issue a redirect to /autologin using the code and client_id.
If successful the user will be redirected to the home page, unless the user had tried to access a protected URL
and the UAA remembers the URL that was accessed. 

<%= ERB.new(File.read("../build/generated-snippets/LoginInfoEndpointDocs/perform_auto_login/curl-request.md")).result(binding) %>
<%= ERB.new(File.read("../build/generated-snippets/LoginInfoEndpointDocs/perform_auto_login/http-request.md")).result(binding) %>
<%= ERB.new(File.read("../build/generated-snippets/LoginInfoEndpointDocs/perform_auto_login/http-response.md")).result(binding) %>

_Request Parameters_

<%= ERB.new(File.read("../build/generated-snippets/LoginInfoEndpointDocs/perform_auto_login/request-parameters.md")).result(binding) %>
>>>>>>> 409c1afe
<|MERGE_RESOLUTION|>--- conflicted
+++ resolved
@@ -1341,7 +1341,7 @@
 | 400        | Bad Request - Invalid filter expression                               |
 | 403        | Forbidden - Insufficient scope                                        |
 
-<<<<<<< HEAD
+
 # Clients
 
 ## Create
@@ -1527,7 +1527,7 @@
 _Response Fields_
 
 <%= ERB.new(File.read("../build/generated-snippets/ClientAdminEndpointsDocs/deleteClientTx/response-fields.md")).result(binding) %>
-=======
+
 # Server/Login Information
 
 The UAA provides several endpoints to describe the server as well as handle various login tasks.
@@ -1640,4 +1640,3 @@
 _Request Parameters_
 
 <%= ERB.new(File.read("../build/generated-snippets/LoginInfoEndpointDocs/perform_auto_login/request-parameters.md")).result(binding) %>
->>>>>>> 409c1afe
