--- conflicted
+++ resolved
@@ -32,32 +32,10 @@
         exclude(module: "jackson-mapper-asl")
         exclude(module: "spring-security-web")
     }
-<<<<<<< HEAD
-    testCompile(group: 'org.apache.directory.server', name: 'apacheds-protocol-ldap', version: '1.5.5') {
-        exclude(module: 'bcprov-jdk15')
-        exclude(module: 'slf4j-api')
-        exclude(module: 'slf4j-log4j12')
-    }
-    testCompile libraries.junit
-    testCompile group: 'org.seleniumhq.selenium', name: 'selenium-java', version: '3.9.1'
-    testCompile group: 'dumbster', name: 'dumbster', version: '1.6'
-    testCompile libraries.zxing
-    testCompile group: 'org.reflections', name: 'reflections', version: '0.9.10'
-    testCompile group: 'org.skyscreamer', name: 'jsonassert', version: '0.9.0'
-    testCompile libraries.springTest
-    testCompile libraries.springSecurityTest
-    testCompile libraries.mockito
-    testCompile libraries.tomcatJdbc
-    testCompile 'org.springframework.restdocs:spring-restdocs-mockmvc:2.0.3.RELEASE'
-    testCompileOnly libraries.lombok
-    testAnnotationProcessor libraries.lombok
-}
-=======
     runtimeOnly(libraries.springSecurityConfig)
     runtimeOnly(libraries.springRetry)
     runtimeOnly(libraries.aspectJWeaver)
     runtimeOnly(libraries.postgresql)
->>>>>>> 89c15d24
 
     implementation(libraries.javaxXmlBindApi)
     implementation(libraries.javaxXmlBindCore)
