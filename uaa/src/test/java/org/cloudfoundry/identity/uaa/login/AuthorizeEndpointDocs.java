package org.cloudfoundry.identity.uaa.login;

import org.cloudfoundry.identity.uaa.authentication.UaaAuthentication;
import org.cloudfoundry.identity.uaa.authentication.UaaPrincipal;
import org.cloudfoundry.identity.uaa.mock.EndpointDocs;
import org.cloudfoundry.identity.uaa.mock.util.MockMvcUtils;
import org.cloudfoundry.identity.uaa.oauth.pkce.PkceValidationService;
import org.cloudfoundry.identity.uaa.scim.ScimUser;
import org.cloudfoundry.identity.uaa.scim.ScimUserProvisioning;
import org.cloudfoundry.identity.uaa.scim.jdbc.JdbcScimUserProvisioning;
import org.cloudfoundry.identity.uaa.test.UaaTestAccounts;
import org.cloudfoundry.identity.uaa.user.UaaAuthority;
import org.cloudfoundry.identity.uaa.zone.IdentityZoneHolder;
import org.junit.Assert;
import org.junit.jupiter.api.BeforeEach;
import org.junit.jupiter.api.Test;
import org.springframework.beans.factory.annotation.Autowired;
import org.springframework.mock.web.MockHttpSession;
import org.springframework.restdocs.request.ParameterDescriptor;
import org.springframework.restdocs.snippet.Snippet;
import org.springframework.security.oauth2.common.util.RandomValueStringGenerator;
import org.springframework.security.web.context.HttpSessionSecurityContextRepository;
import org.springframework.test.web.servlet.MvcResult;
import org.springframework.test.web.servlet.request.MockHttpServletRequestBuilder;

import java.net.URLEncoder;
import java.nio.charset.StandardCharsets;
import java.util.Collections;

import static org.cloudfoundry.identity.uaa.oauth.token.TokenConstants.ID_TOKEN_HINT_PROMPT;
import static org.cloudfoundry.identity.uaa.oauth.token.TokenConstants.ID_TOKEN_HINT_PROMPT_NONE;
import static org.cloudfoundry.identity.uaa.test.SnippetUtils.parameterWithName;
import static org.hamcrest.Matchers.containsString;
import static org.springframework.http.MediaType.APPLICATION_FORM_URLENCODED;
import static org.springframework.restdocs.headers.HeaderDocumentation.headerWithName;
import static org.springframework.restdocs.headers.HeaderDocumentation.requestHeaders;
import static org.springframework.restdocs.headers.HeaderDocumentation.responseHeaders;
import static org.springframework.restdocs.mockmvc.MockMvcRestDocumentation.document;
import static org.springframework.restdocs.mockmvc.RestDocumentationRequestBuilders.get;
import static org.springframework.restdocs.payload.JsonFieldType.STRING;
import static org.springframework.restdocs.request.RequestDocumentation.requestParameters;
import static org.springframework.restdocs.snippet.Attributes.key;
import static org.springframework.security.oauth2.common.util.OAuth2Utils.CLIENT_ID;
import static org.springframework.security.oauth2.common.util.OAuth2Utils.REDIRECT_URI;
import static org.springframework.security.oauth2.common.util.OAuth2Utils.RESPONSE_TYPE;
import static org.springframework.security.oauth2.common.util.OAuth2Utils.SCOPE;
import static org.springframework.security.oauth2.common.util.OAuth2Utils.STATE;
import static org.springframework.test.web.servlet.result.MockMvcResultHandlers.print;
import static org.springframework.test.web.servlet.result.MockMvcResultMatchers.status;

class AuthorizeEndpointDocs extends EndpointDocs {
    private final ParameterDescriptor clientIdParameter = parameterWithName(CLIENT_ID).description("a unique string representing the registration information provided by the client").attributes(key("constraints").value("Required"), key("type").value(STRING));
    private final ParameterDescriptor scopesParameter = parameterWithName(SCOPE).description("requested scopes, space-delimited").attributes(key("constraints").value("Optional"), key("type").value(STRING));
    private final ParameterDescriptor redirectParameter = parameterWithName(REDIRECT_URI).description("redirection URI to which the authorization server will send the user-agent back once access is granted (or denied), optional if pre-registered by the client").attributes(key("constraints").value("Optional"), key("type").value(STRING));
    private final ParameterDescriptor promptParameter = parameterWithName(ID_TOKEN_HINT_PROMPT).description("specifies whether to prompt for user authentication. Only value `" + ID_TOKEN_HINT_PROMPT_NONE + "` is supported.").attributes(key("constraints").value("Optional"), key("type").value(STRING));
    private final ParameterDescriptor responseTypeParameter = parameterWithName(RESPONSE_TYPE).attributes(key("constraints").value("Required"), key("type").value(STRING));
    private final ParameterDescriptor loginHintParameter = parameterWithName("login_hint").optional(null).type(STRING).description("<small><mark>UAA 4.19.0</mark></small> Indicates the identity provider to be used. The passed string has to be a URL-Encoded JSON Object, containing the field `origin` with value as `origin_key` of an identity provider.");
    private final ParameterDescriptor codeChallenge = parameterWithName(PkceValidationService.CODE_CHALLENGE).description("<small><mark>UAA 4.27.0</mark></small> [PKCE](https://tools.ietf.org/html/rfc7636) Code Challenge. When `code_challenge` is present also a `code_challenge_method` must be provided. A matching `code_verifier` parameter must be provided in the subsequent request to get an `access_token` from `/oauth/token`").attributes(key("constraints").value("Optional"), key("type").value(STRING));
    private final ParameterDescriptor codeChallengeMethod = parameterWithName(PkceValidationService.CODE_CHALLENGE_METHOD).description("<small><mark>UAA 4.27.0</mark></small> [PKCE](https://tools.ietf.org/html/rfc7636) Code Challenge Method. `S256` and `plain` methods are supported. `S256` method creates a BASE64 URL encoded SHA256 hash of the `code_verifier`. The `plain` method is intended for constrained devices unable to calculate SHA256. In this case the `code_verifier` equals the `code_challenge`. If possible it is recommended to use `S256`.").attributes(key("constraints").value("Optional"), key("type").value(STRING));

    private UaaAuthentication principal;

    @Autowired
    private JdbcScimUserProvisioning userProvisioning;

    @BeforeEach
    void setUp() {
        ScimUser marissa = userProvisioning.query("username eq \"marissa\" and origin eq \"uaa\"", IdentityZoneHolder.get().getId()).get(0);
        UaaPrincipal uaaPrincipal = new UaaPrincipal(marissa.getId(), marissa.getUserName(), marissa.getPrimaryEmail(), marissa.getOrigin(), marissa.getExternalId(), IdentityZoneHolder.get().getId());
        principal = new UaaAuthentication(uaaPrincipal, Collections.singletonList(UaaAuthority.fromAuthorities("uaa.user")), null);
    }

    @Test
    void browserCodeRequest() throws Exception {
        MockHttpSession session = new MockHttpSession();
        session.setAttribute(
                HttpSessionSecurityContextRepository.SPRING_SECURITY_CONTEXT_KEY,
                new MockMvcUtils.MockSecurityContext(principal)
        );

        MockHttpServletRequestBuilder get = get("/oauth/authorize")
                .accept(APPLICATION_FORM_URLENCODED)
                .param(RESPONSE_TYPE, "code")
                .param(CLIENT_ID, "login")
                .param(SCOPE, "openid oauth.approvals")
                .param(REDIRECT_URI, "http://localhost/app")
<<<<<<< HEAD
                .param("login_hint", URLEncoder.encode("{\"origin\":\"uaa\"}", "utf-8"))
                .param(PkceValidationService.CODE_CHALLENGE, UaaTestAccounts.CODE_CHALLENGE)
                .param(PkceValidationService.CODE_CHALLENGE_METHOD, UaaTestAccounts.CODE_CHALLENGE_METHOD_S256)
=======
                .param("login_hint", URLEncoder.encode("{\"origin\":\"uaa\"}", StandardCharsets.UTF_8))
>>>>>>> 0c35faee
                .session(session);

        Snippet requestParameters = requestParameters(
                responseTypeParameter.description("Space-delimited list of response types. Here, `code` for requesting an authorization code for an access token, as per OAuth spec"),
                clientIdParameter,
                scopesParameter,
                redirectParameter,
                codeChallenge,
                codeChallengeMethod,
                loginHintParameter
        );

        mockMvc.perform(get)
                .andExpect(status().isFound())
                .andDo(document("{ClassName}/{methodName}",
                        requestParameters));
    }

    @Test
    void apiCodeRequest() throws Exception {
        resetMarissaPassword(userProvisioning);

        String cfAccessToken = MockMvcUtils.getUserOAuthAccessToken(
                mockMvc,
                "cf",
                "",
                UaaTestAccounts.DEFAULT_USERNAME,
                UaaTestAccounts.DEFAULT_PASSWORD,
                "uaa.user"
        );

        MockHttpServletRequestBuilder get = get("/oauth/authorize")
                .header("Authorization", "Bearer " + cfAccessToken)
                .param(RESPONSE_TYPE, "code")
                .param(CLIENT_ID, "login")
                .param(REDIRECT_URI, "http://localhost/redirect/cf")
                .param(PkceValidationService.CODE_CHALLENGE, UaaTestAccounts.CODE_CHALLENGE)
                .param(PkceValidationService.CODE_CHALLENGE_METHOD, UaaTestAccounts.CODE_CHALLENGE_METHOD_S256)
                .param(STATE, new RandomValueStringGenerator().generate());

        Snippet requestParameters = requestParameters(
                responseTypeParameter.description("Space-delimited list of response types. Here, `code` for requesting an authorization code for an access token, as per OAuth spec"),
                clientIdParameter,
                redirectParameter,
                codeChallenge,
                codeChallengeMethod,
                parameterWithName(STATE).description("any random string to be returned in the Location header as a query parameter, used to achieve per-request customization").attributes(key("constraints").value("Required"), key("type").value(STRING))
        );

        mockMvc.perform(get)
                .andExpect(status().isFound())
                .andDo(document("{ClassName}/{methodName}",
                        requestParameters,
                        requestHeaders(headerWithName("Authorization").description("Bearer token containing uaa.user scope - the authentication for this user"))));
    }

    @Test
    void implicitGrant_browserRequest() throws Exception {
        MockHttpSession session = new MockHttpSession();
        session.setAttribute(
                HttpSessionSecurityContextRepository.SPRING_SECURITY_CONTEXT_KEY,
                new MockMvcUtils.MockSecurityContext(principal)
        );

        MockHttpServletRequestBuilder get = get("/oauth/authorize")
                .accept(APPLICATION_FORM_URLENCODED)
                .param(RESPONSE_TYPE, "token")
                .param(CLIENT_ID, "app")
                .param(SCOPE, "openid")
                .param(REDIRECT_URI, "http://localhost:8080/app/")
                .param("login_hint", URLEncoder.encode("{\"origin\":\"uaa\"}", StandardCharsets.UTF_8))
                .session(session);

        Snippet requestParameters = requestParameters(
                responseTypeParameter.description("Space-delimited list of response types. Here, `token`, i.e. an access token"),
                clientIdParameter,
                scopesParameter,
                redirectParameter,
                loginHintParameter
        );

        Snippet responseHeaders = responseHeaders(headerWithName("Location").description("Location as defined in the spec includes access_token in the reply fragment if successful"));

        MvcResult mvcResult = mockMvc.perform(get)
                .andExpect(status().isFound())
                .andDo(document("{ClassName}/{methodName}",
                        responseHeaders,
                        requestParameters)).andReturn();
        String location = mvcResult.getResponse().getHeader("Location");
        Assert.assertThat(location, containsString("access_token="));
    }

    @Test
    void implicitGrantWithPromptParameter_browserRequest() throws Exception {

        MockHttpServletRequestBuilder get = get("/oauth/authorize")
                .accept(APPLICATION_FORM_URLENCODED)
                .param(RESPONSE_TYPE, "token")
                .param(CLIENT_ID, "app")
                .param(SCOPE, "openid")
                .param(ID_TOKEN_HINT_PROMPT, ID_TOKEN_HINT_PROMPT_NONE)
                .param(REDIRECT_URI, "http://localhost:8080/app/");

        Snippet requestParameters = requestParameters(
                responseTypeParameter.description("Space-delimited list of response types. Here, `token`, i.e. an access token"),
                clientIdParameter,
                scopesParameter,
                redirectParameter,
                promptParameter
        );

        Snippet responseHeaders = responseHeaders(headerWithName("Location").description("Redirect url specified in the request parameters."));

        mockMvc.perform(get)
                .andExpect(status().isFound())
                .andDo(document("{ClassName}/{methodName}",
                        responseHeaders,
                        requestParameters)).andReturn();
    }

    @Test
    void getIdToken() throws Exception {
        MockHttpSession session = new MockHttpSession();
        session.setAttribute(
                HttpSessionSecurityContextRepository.SPRING_SECURITY_CONTEXT_KEY,
                new MockMvcUtils.MockSecurityContext(principal)
        );

        MockHttpServletRequestBuilder get = get("/oauth/authorize")
                .accept(APPLICATION_FORM_URLENCODED)
                .param(RESPONSE_TYPE, "id_token")
                .param(CLIENT_ID, "app")
                .param(SCOPE, "openid")
                .param(REDIRECT_URI, "http://localhost:8080/app/")
                .param("login_hint", URLEncoder.encode("{\"origin\":\"uaa\"}", StandardCharsets.UTF_8))
                .session(session);

        Snippet requestParameters = requestParameters(
                responseTypeParameter.description("Space-delimited list of response types. Here, `id_token`"),
                clientIdParameter,
                scopesParameter,
                redirectParameter,
                loginHintParameter
        );

        Snippet responseHeaders = responseHeaders(headerWithName("Location").description("Location as defined in the spec includes id_token in the reply fragment if successful"));

        MvcResult mvcResult = mockMvc.perform(get)
                .andExpect(status().isFound())
                .andDo(print())
                .andDo(document("{ClassName}/{methodName}",
                        responseHeaders,
                        requestParameters)).andReturn();
        String location = mvcResult.getResponse().getHeader("Location");
        Assert.assertThat(location, containsString("id_token="));
    }

    @Test
    void getIdTokenAndAccessToken() throws Exception {
        MockHttpSession session = new MockHttpSession();
        session.setAttribute(
                HttpSessionSecurityContextRepository.SPRING_SECURITY_CONTEXT_KEY,
                new MockMvcUtils.MockSecurityContext(principal)
        );

        MockHttpServletRequestBuilder get = get("/oauth/authorize")
                .accept(APPLICATION_FORM_URLENCODED)
                .param(RESPONSE_TYPE, "token id_token")
                .param(CLIENT_ID, "app")
                .param(SCOPE, "openid")
                .param(REDIRECT_URI, "http://localhost:8080/app/")
                .param("login_hint", URLEncoder.encode("{\"origin\":\"uaa\"}", StandardCharsets.UTF_8))
                .session(session);

        Snippet requestParameters = requestParameters(
                responseTypeParameter.description("Space-delimited list of response types. Here, `token id_token`, indicating both an access token and an ID token."),
                clientIdParameter,
                scopesParameter,
                redirectParameter,
                loginHintParameter
        );

        Snippet responseHeaders = responseHeaders(headerWithName("Location").description("Location as defined in the spec includes access_token and id_token in the reply fragment if successful"));

        MvcResult mvcResult = mockMvc.perform(get)
                .andExpect(status().isFound())
                .andDo(print())
                .andDo(document("{ClassName}/{methodName}",
                        responseHeaders,
                        requestParameters)).andReturn();
        String location = mvcResult.getResponse().getHeader("Location");
        Assert.assertThat(location, containsString("id_token="));
        Assert.assertThat(location, containsString("access_token="));
    }

    @Test
    void getIdTokenAndCode() throws Exception {
        MockHttpSession session = new MockHttpSession();
        session.setAttribute(
                HttpSessionSecurityContextRepository.SPRING_SECURITY_CONTEXT_KEY,
                new MockMvcUtils.MockSecurityContext(principal)
        );

        MockHttpServletRequestBuilder get = get("/oauth/authorize")
                .accept(APPLICATION_FORM_URLENCODED)
                .param(RESPONSE_TYPE, "code id_token")
                .param(CLIENT_ID, "app")
                .param(SCOPE, "openid")
                .param(REDIRECT_URI, "http://localhost:8080/app/")
                .param("login_hint", URLEncoder.encode("{\"origin\":\"uaa\"}", StandardCharsets.UTF_8))
                .session(session);

        Snippet requestParameters = requestParameters(
                responseTypeParameter.description("Space-delimited list of response types. Here, `id_token code`, indicating a request for an ID token and an authorization code."),
                clientIdParameter,
                scopesParameter,
                redirectParameter,
                loginHintParameter
        );

        Snippet responseHeaders = responseHeaders(headerWithName("Location").description("Location as defined in the spec includes code and id_token in the reply fragment if successful"));

        MvcResult mvcResult = mockMvc.perform(get)
                .andExpect(status().isFound())
                .andDo(print())
                .andDo(document("{ClassName}/{methodName}",
                        responseHeaders,
                        requestParameters)).andReturn();
        String location = mvcResult.getResponse().getHeader("Location");
        Assert.assertThat(location, containsString("id_token="));
        Assert.assertThat(location, containsString("code="));
    }

    private static void resetMarissaPassword(ScimUserProvisioning scimUserProvisioning) {
        ScimUser marissa = scimUserProvisioning.query("username eq \"marissa\"", IdentityZoneHolder.get().getId()).get(0);

        scimUserProvisioning.changePassword(
                marissa.getId(),
                null,
                UaaTestAccounts.DEFAULT_PASSWORD,
                IdentityZoneHolder.get().getId());
    }
}<|MERGE_RESOLUTION|>--- conflicted
+++ resolved
@@ -55,8 +55,8 @@
     private final ParameterDescriptor promptParameter = parameterWithName(ID_TOKEN_HINT_PROMPT).description("specifies whether to prompt for user authentication. Only value `" + ID_TOKEN_HINT_PROMPT_NONE + "` is supported.").attributes(key("constraints").value("Optional"), key("type").value(STRING));
     private final ParameterDescriptor responseTypeParameter = parameterWithName(RESPONSE_TYPE).attributes(key("constraints").value("Required"), key("type").value(STRING));
     private final ParameterDescriptor loginHintParameter = parameterWithName("login_hint").optional(null).type(STRING).description("<small><mark>UAA 4.19.0</mark></small> Indicates the identity provider to be used. The passed string has to be a URL-Encoded JSON Object, containing the field `origin` with value as `origin_key` of an identity provider.");
-    private final ParameterDescriptor codeChallenge = parameterWithName(PkceValidationService.CODE_CHALLENGE).description("<small><mark>UAA 4.27.0</mark></small> [PKCE](https://tools.ietf.org/html/rfc7636) Code Challenge. When `code_challenge` is present also a `code_challenge_method` must be provided. A matching `code_verifier` parameter must be provided in the subsequent request to get an `access_token` from `/oauth/token`").attributes(key("constraints").value("Optional"), key("type").value(STRING));
-    private final ParameterDescriptor codeChallengeMethod = parameterWithName(PkceValidationService.CODE_CHALLENGE_METHOD).description("<small><mark>UAA 4.27.0</mark></small> [PKCE](https://tools.ietf.org/html/rfc7636) Code Challenge Method. `S256` and `plain` methods are supported. `S256` method creates a BASE64 URL encoded SHA256 hash of the `code_verifier`. The `plain` method is intended for constrained devices unable to calculate SHA256. In this case the `code_verifier` equals the `code_challenge`. If possible it is recommended to use `S256`.").attributes(key("constraints").value("Optional"), key("type").value(STRING));
+    private final ParameterDescriptor codeChallenge = parameterWithName(PkceValidationService.CODE_CHALLENGE).description("<small><mark>UAA 74.9.0</mark></small> [PKCE](https://tools.ietf.org/html/rfc7636) Code Challenge. When `code_challenge` is present also a `code_challenge_method` must be provided. A matching `code_verifier` parameter must be provided in the subsequent request to get an `access_token` from `/oauth/token`").attributes(key("constraints").value("Optional"), key("type").value(STRING));
+    private final ParameterDescriptor codeChallengeMethod = parameterWithName(PkceValidationService.CODE_CHALLENGE_METHOD).description("<small><mark>UAA 74.9.0</mark></small> [PKCE](https://tools.ietf.org/html/rfc7636) Code Challenge Method. `S256` and `plain` methods are supported. `S256` method creates a BASE64 URL encoded SHA256 hash of the `code_verifier`. The `plain` method is intended for constrained devices unable to calculate SHA256. In this case the `code_verifier` equals the `code_challenge`. If possible it is recommended to use `S256`.").attributes(key("constraints").value("Optional"), key("type").value(STRING));
 
     private UaaAuthentication principal;
 
@@ -84,13 +84,9 @@
                 .param(CLIENT_ID, "login")
                 .param(SCOPE, "openid oauth.approvals")
                 .param(REDIRECT_URI, "http://localhost/app")
-<<<<<<< HEAD
-                .param("login_hint", URLEncoder.encode("{\"origin\":\"uaa\"}", "utf-8"))
+                .param("login_hint", URLEncoder.encode("{\"origin\":\"uaa\"}", StandardCharsets.UTF_8))
                 .param(PkceValidationService.CODE_CHALLENGE, UaaTestAccounts.CODE_CHALLENGE)
                 .param(PkceValidationService.CODE_CHALLENGE_METHOD, UaaTestAccounts.CODE_CHALLENGE_METHOD_S256)
-=======
-                .param("login_hint", URLEncoder.encode("{\"origin\":\"uaa\"}", StandardCharsets.UTF_8))
->>>>>>> 0c35faee
                 .session(session);
 
         Snippet requestParameters = requestParameters(
