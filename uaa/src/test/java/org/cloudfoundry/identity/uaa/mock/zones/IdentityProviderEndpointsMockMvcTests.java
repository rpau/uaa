--- conflicted
+++ resolved
@@ -110,18 +110,12 @@
         provider.setOriginKey(origin);
         SamlIdentityProviderDefinition samlDefinition = new SamlIdentityProviderDefinition(metadata, null, null, 0, false, true, "Test SAML Provider", null, null);
         samlDefinition.setEmailDomain(Arrays.asList("test.com", "test2.com"));
-<<<<<<< HEAD
-        LinkedHashMap<String,List<String>> externalGroupsWhitelist = new LinkedHashMap<>();
-        externalGroupsWhitelist.put("key", Arrays.asList("value"));
-        samlDefinition.setExternalGroupsWhitelist(externalGroupsWhitelist);
-=======
         List<String> externalGroupsWhitelist = new ArrayList<>();
         externalGroupsWhitelist.add("value");
         Map<String, Object> attributeMappings = new HashMap<>();
         attributeMappings.put("given_name", "first_name");
         samlDefinition.setExternalGroupsWhitelist(externalGroupsWhitelist);
         samlDefinition.setAttributeMappings(attributeMappings);
->>>>>>> 3abfcb2f
 
         provider.setConfig(JsonUtils.writeValueAsString(samlDefinition));
 
@@ -130,10 +124,7 @@
         SamlIdentityProviderDefinition samlCreated = created.getConfigValue(SamlIdentityProviderDefinition.class);
         assertEquals(Arrays.asList("test.com", "test2.com"), samlCreated.getEmailDomain());
         assertEquals(externalGroupsWhitelist, samlCreated.getExternalGroupsWhitelist());
-<<<<<<< HEAD
-=======
         assertEquals(attributeMappings, samlCreated.getAttributeMappings());
->>>>>>> 3abfcb2f
         assertEquals(IdentityZone.getUaa().getId(), samlCreated.getZoneId());
         assertEquals(provider.getOriginKey(), samlCreated.getIdpEntityAlias());
     }
