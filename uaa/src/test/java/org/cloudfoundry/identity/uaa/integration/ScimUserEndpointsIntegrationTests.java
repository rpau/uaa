--- conflicted
+++ resolved
@@ -59,7 +59,7 @@
 
 	private final String usersEndpoint = "/Users";
 
-	private static final int NUM_DEFAULT_GROUPS_ON_STARTUP = 9;
+	private static final int NUM_DEFAULT_GROUPS_ON_STARTUP = 10;
 
 	@Rule
 	public ServerRunning serverRunning = ServerRunning.isRunning();
@@ -246,11 +246,7 @@
 		ResponseEntity<ScimUser> response = createUser(JOE, "Joe", "User", "joe@blah.com");
 		ScimUser joe = response.getBody();
 		assertEquals(JOE, joe.getUserName());
-<<<<<<< HEAD
 		assertEquals(NUM_DEFAULT_GROUPS_ON_STARTUP, joe.getGroups().size());
-=======
-		assertEquals(9, joe.getGroups().size()); // there are 9 default user groups configured in uaa
->>>>>>> 139b93a4
 
 		joe.setGroups(Arrays.asList(new ScimUser.Group(UUID.randomUUID().toString(), "uaa.admin")));
 
@@ -262,11 +258,7 @@
 		assertEquals(JOE, joe1.getUserName());
 
 		assertEquals(joe.getId(), joe1.getId());
-<<<<<<< HEAD
 		assertEquals(NUM_DEFAULT_GROUPS_ON_STARTUP, joe1.getGroups().size());
-=======
-		assertEquals(9, joe1.getGroups().size()); // there are 8 default user groups configured in uaa
->>>>>>> 139b93a4
 	}
 
 	// curl -v -H "Content-Type: application/json" -H "Accept: application/json" -H 'If-Match: "0"' --data
