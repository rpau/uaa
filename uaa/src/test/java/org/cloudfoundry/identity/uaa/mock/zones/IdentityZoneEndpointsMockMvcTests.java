--- conflicted
+++ resolved
@@ -165,9 +165,9 @@
             "adminsecret",
             "");
         lowPriviledgeToken = testClient.getClientCredentialsOAuthAccessToken(
-                "admin",
-                "adminsecret",
-                "scim.read");
+            "admin",
+            "adminsecret",
+            "scim.read");
         IdentityZoneHolder.clear();
         zoneModifiedEventListener.clearEvents();
         clientCreateEventListener.clearEvents();
@@ -425,51 +425,51 @@
         IdentityZone created = createZone(id, HttpStatus.CREATED, identityClientToken);
 
         String samlPrivateKey = "-----BEGIN RSA PRIVATE KEY-----\n" +
-                "Proc-Type: 4,ENCRYPTED\n" +
-                "DEK-Info: DES-EDE3-CBC,5771044F3450A262\n" +
-                "\n" +
-                "VfRgIdzq/TUFdIwTOxochDs02sSQXA/Z6mRnffYTQMwXpQ5f5nRuqcY8zECGMaDe\n" +
-                "aLrndpWzGbxiePKgN5AxuIDYNnKMrDRgyCzaaPx66rb87oMwtuq1HM18qqs+yN5v\n" +
-                "CdsoS2uz57fCDI24BuJkIDSIeumLXc5MdN0HUeaxOVzmpbpsbBXjRYa24gW38mUh\n" +
-                "DzmOAsNDxfoSTox02Cj+GV024e+PiWR6AMA7RKhsKPf9F4ctWwozvEHrV8fzTy5B\n" +
-                "+KM361P7XwJYueiV/gMZW2DXSujNRBEVfC1CLaxDV3eVsFX5iIiUbc4JQYOM6oQ3\n" +
-                "KxGPImcRQPY0asKgEDIaWtysUuBoDSbfQ/FxGWeqwR6P/Vth4dXzVGheYLu1V1CU\n" +
-                "o6M+EXC/VUhERKwi13EgqXLKrDI352/HgEKG60EhM6xIJy9hLHy0UGjdHDcA+cF6\n" +
-                "NEl6E3CivddMHIPQWil5x4AMaevGa3v/gcZI0DN8t7L1g4fgjtSPYzvwmOxoxHGi\n" +
-                "7V7PdzaD4GWV75fv99sBlq2e0KK9crNUzs7vbFA/m6tgNA628SGhU1uAc/5xOskI\n" +
-                "0Ez6kjgHoh4U7t/fu7ey1MbFQt6byHY9lk27nW1ub/QMAaRJ+EDnrReB/NN6q5Vu\n" +
-                "h9eQNniNOeQfflzFyPB9omLNsVJkENn+lZNNrrlbn8OmJ0pT58Iaetfh79rDZPw9\n" +
-                "zmHVqmMynmecTWAcA9ATf7+lh+xV88JDjQkLcG/3WEXNH7HXKO00pUa8+JtyxbAb\n" +
-                "dAwGgrjJkbbk1qLLScOqY4mA5WXa5+80LMkCYO44vVTp2VKmnxj8Mw==\n" +
-                "-----END RSA PRIVATE KEY-----\n";
+            "Proc-Type: 4,ENCRYPTED\n" +
+            "DEK-Info: DES-EDE3-CBC,5771044F3450A262\n" +
+            "\n" +
+            "VfRgIdzq/TUFdIwTOxochDs02sSQXA/Z6mRnffYTQMwXpQ5f5nRuqcY8zECGMaDe\n" +
+            "aLrndpWzGbxiePKgN5AxuIDYNnKMrDRgyCzaaPx66rb87oMwtuq1HM18qqs+yN5v\n" +
+            "CdsoS2uz57fCDI24BuJkIDSIeumLXc5MdN0HUeaxOVzmpbpsbBXjRYa24gW38mUh\n" +
+            "DzmOAsNDxfoSTox02Cj+GV024e+PiWR6AMA7RKhsKPf9F4ctWwozvEHrV8fzTy5B\n" +
+            "+KM361P7XwJYueiV/gMZW2DXSujNRBEVfC1CLaxDV3eVsFX5iIiUbc4JQYOM6oQ3\n" +
+            "KxGPImcRQPY0asKgEDIaWtysUuBoDSbfQ/FxGWeqwR6P/Vth4dXzVGheYLu1V1CU\n" +
+            "o6M+EXC/VUhERKwi13EgqXLKrDI352/HgEKG60EhM6xIJy9hLHy0UGjdHDcA+cF6\n" +
+            "NEl6E3CivddMHIPQWil5x4AMaevGa3v/gcZI0DN8t7L1g4fgjtSPYzvwmOxoxHGi\n" +
+            "7V7PdzaD4GWV75fv99sBlq2e0KK9crNUzs7vbFA/m6tgNA628SGhU1uAc/5xOskI\n" +
+            "0Ez6kjgHoh4U7t/fu7ey1MbFQt6byHY9lk27nW1ub/QMAaRJ+EDnrReB/NN6q5Vu\n" +
+            "h9eQNniNOeQfflzFyPB9omLNsVJkENn+lZNNrrlbn8OmJ0pT58Iaetfh79rDZPw9\n" +
+            "zmHVqmMynmecTWAcA9ATf7+lh+xV88JDjQkLcG/3WEXNH7HXKO00pUa8+JtyxbAb\n" +
+            "dAwGgrjJkbbk1qLLScOqY4mA5WXa5+80LMkCYO44vVTp2VKmnxj8Mw==\n" +
+            "-----END RSA PRIVATE KEY-----\n";
         String samlKeyPassphrase = "password";
 
         String samlCertificate = "-----BEGIN CERTIFICATE-----\n" +
-                "MIIEbzCCA1egAwIBAgIQCTPRC15ZcpIxJwdwiMVDSjANBgkqhkiG9w0BAQUFADA2\n" +
-                "MQswCQYDVQQGEwJOTDEPMA0GA1UEChMGVEVSRU5BMRYwFAYDVQQDEw1URVJFTkEg\n" +
-                "U1NMIENBMB4XDTEzMDczMDAwMDAwMFoXDTE2MDcyOTIzNTk1OVowPzEhMB8GA1UE\n" +
-                "CxMYRG9tYWluIENvbnRyb2wgVmFsaWRhdGVkMRowGAYDVQQDExFlZHVyb2FtLmJi\n" +
-                "ay5hYy51azCCASIwDQYJKoZIhvcNAQEBBQADggEPADCCAQoCggEBANrSBWTl56O2\n" +
-                "VJbahURgPznums43Nnn/smJ6cGywPu4mtJHUHSmONlBDTAWFS1fLkh8YHIQmdwYg\n" +
-                "FY4pHjZmKVtJ6ZOFhDNN1R2VMka4ZtREWn3XX8pUacol5KjEIh6U/FvMHyRv7sV5\n" +
-                "9J6JUK+n5R7ZsSu7XRi6TrT3xhfu0KoWo8RM/salKo2theIcyqLPHiFLEtA7ISLV\n" +
-                "q7I49uj9h9Hni/iCpBey+Gn5yDub4nrv81aDfD6zDoW/vXIOrcXFYRK3lXWOOFi4\n" +
-                "cfmu4SQQwMV1jBOer8JgfsQ3EQMgwauSMLUR31wPM83eMbOC72HhW9SJUtFDj42c\n" +
-                "PIEWd+rTA8ECAwEAAaOCAW4wggFqMB8GA1UdIwQYMBaAFAy9k2gM896ro0lrKzdX\n" +
-                "R+qQ47ntMB0GA1UdDgQWBBQgoU+Pbgk2MthczZt7TviUiIWyrjAOBgNVHQ8BAf8E\n" +
-                "BAMCBaAwDAYDVR0TAQH/BAIwADAdBgNVHSUEFjAUBggrBgEFBQcDAQYIKwYBBQUH\n" +
-                "AwIwIgYDVR0gBBswGTANBgsrBgEEAbIxAQICHTAIBgZngQwBAgEwOgYDVR0fBDMw\n" +
-                "MTAvoC2gK4YpaHR0cDovL2NybC50Y3MudGVyZW5hLm9yZy9URVJFTkFTU0xDQS5j\n" +
-                "cmwwbQYIKwYBBQUHAQEEYTBfMDUGCCsGAQUFBzAChilodHRwOi8vY3J0LnRjcy50\n" +
-                "ZXJlbmEub3JnL1RFUkVOQVNTTENBLmNydDAmBggrBgEFBQcwAYYaaHR0cDovL29j\n" +
-                "c3AudGNzLnRlcmVuYS5vcmcwHAYDVR0RBBUwE4IRZWR1cm9hbS5iYmsuYWMudWsw\n" +
-                "DQYJKoZIhvcNAQEFBQADggEBAHTw5b1lrTBqnx/QSO50Mww+OPYgV4b4NSu2rqxG\n" +
-                "I2hHLiD4l7Sk3WOdXPAQMmTlo6N10Lt6p8gLLxKsOAw+nK+z9aLcgKk9/kYoe4C8\n" +
-                "jHzwTy6eO+sCKnJfTqEX8p3b8l736lUWwPgMjjEN+d49ZegqCwH6SEz7h0+DwGmF\n" +
-                "LLfFM8J1SozgPVXgmfCv0XHpFyYQPhXligeWk39FouC2DfhXDTDOgc0n/UQjETNl\n" +
-                "r2Jawuw1VG6/+EFf4qjwr0/hIrxc/0XEd9+qLHKef1rMjb9pcZA7Dti+DoKHsxWi\n" +
-                "yl3DnNZlj0tFP0SBcwjg/66VAekmFtJxsLx3hKxtYpO3m8c=\n" +
-                "-----END CERTIFICATE-----\n";
+            "MIIEbzCCA1egAwIBAgIQCTPRC15ZcpIxJwdwiMVDSjANBgkqhkiG9w0BAQUFADA2\n" +
+            "MQswCQYDVQQGEwJOTDEPMA0GA1UEChMGVEVSRU5BMRYwFAYDVQQDEw1URVJFTkEg\n" +
+            "U1NMIENBMB4XDTEzMDczMDAwMDAwMFoXDTE2MDcyOTIzNTk1OVowPzEhMB8GA1UE\n" +
+            "CxMYRG9tYWluIENvbnRyb2wgVmFsaWRhdGVkMRowGAYDVQQDExFlZHVyb2FtLmJi\n" +
+            "ay5hYy51azCCASIwDQYJKoZIhvcNAQEBBQADggEPADCCAQoCggEBANrSBWTl56O2\n" +
+            "VJbahURgPznums43Nnn/smJ6cGywPu4mtJHUHSmONlBDTAWFS1fLkh8YHIQmdwYg\n" +
+            "FY4pHjZmKVtJ6ZOFhDNN1R2VMka4ZtREWn3XX8pUacol5KjEIh6U/FvMHyRv7sV5\n" +
+            "9J6JUK+n5R7ZsSu7XRi6TrT3xhfu0KoWo8RM/salKo2theIcyqLPHiFLEtA7ISLV\n" +
+            "q7I49uj9h9Hni/iCpBey+Gn5yDub4nrv81aDfD6zDoW/vXIOrcXFYRK3lXWOOFi4\n" +
+            "cfmu4SQQwMV1jBOer8JgfsQ3EQMgwauSMLUR31wPM83eMbOC72HhW9SJUtFDj42c\n" +
+            "PIEWd+rTA8ECAwEAAaOCAW4wggFqMB8GA1UdIwQYMBaAFAy9k2gM896ro0lrKzdX\n" +
+            "R+qQ47ntMB0GA1UdDgQWBBQgoU+Pbgk2MthczZt7TviUiIWyrjAOBgNVHQ8BAf8E\n" +
+            "BAMCBaAwDAYDVR0TAQH/BAIwADAdBgNVHSUEFjAUBggrBgEFBQcDAQYIKwYBBQUH\n" +
+            "AwIwIgYDVR0gBBswGTANBgsrBgEEAbIxAQICHTAIBgZngQwBAgEwOgYDVR0fBDMw\n" +
+            "MTAvoC2gK4YpaHR0cDovL2NybC50Y3MudGVyZW5hLm9yZy9URVJFTkFTU0xDQS5j\n" +
+            "cmwwbQYIKwYBBQUHAQEEYTBfMDUGCCsGAQUFBzAChilodHRwOi8vY3J0LnRjcy50\n" +
+            "ZXJlbmEub3JnL1RFUkVOQVNTTENBLmNydDAmBggrBgEFBQcwAYYaaHR0cDovL29j\n" +
+            "c3AudGNzLnRlcmVuYS5vcmcwHAYDVR0RBBUwE4IRZWR1cm9hbS5iYmsuYWMudWsw\n" +
+            "DQYJKoZIhvcNAQEFBQADggEBAHTw5b1lrTBqnx/QSO50Mww+OPYgV4b4NSu2rqxG\n" +
+            "I2hHLiD4l7Sk3WOdXPAQMmTlo6N10Lt6p8gLLxKsOAw+nK+z9aLcgKk9/kYoe4C8\n" +
+            "jHzwTy6eO+sCKnJfTqEX8p3b8l736lUWwPgMjjEN+d49ZegqCwH6SEz7h0+DwGmF\n" +
+            "LLfFM8J1SozgPVXgmfCv0XHpFyYQPhXligeWk39FouC2DfhXDTDOgc0n/UQjETNl\n" +
+            "r2Jawuw1VG6/+EFf4qjwr0/hIrxc/0XEd9+qLHKef1rMjb9pcZA7Dti+DoKHsxWi\n" +
+            "yl3DnNZlj0tFP0SBcwjg/66VAekmFtJxsLx3hKxtYpO3m8c=\n" +
+            "-----END CERTIFICATE-----\n";
 
         SamlConfig samlConfig = created.getConfig().getSamlConfig();
         samlConfig.setPrivateKey(samlPrivateKey);
@@ -628,51 +628,51 @@
         SamlConfig samlConfig = new SamlConfig();
 
         String samlPrivateKey = "-----BEGIN RSA PRIVATE KEY-----\n" +
-                "Proc-Type: 4,ENCRYPTED\n" +
-                "DEK-Info: DES-EDE3-CBC,5771044F3450A262\n" +
-                "\n" +
-                "VfRgIdzq/TUFdIwTOxochDs02sSQXA/Z6mRnffYTQMwXpQ5f5nRuqcY8zECGMaDe\n" +
-                "aLrndpWzGbxiePKgN5AxuIDYNnKMrDRgyCzaaPx66rb87oMwtuq1HM18qqs+yN5v\n" +
-                "CdsoS2uz57fCDI24BuJkIDSIeumLXc5MdN0HUeaxOVzmpbpsbBXjRYa24gW38mUh\n" +
-                "DzmOAsNDxfoSTox02Cj+GV024e+PiWR6AMA7RKhsKPf9F4ctWwozvEHrV8fzTy5B\n" +
-                "+KM361P7XwJYueiV/gMZW2DXSujNRBEVfC1CLaxDV3eVsFX5iIiUbc4JQYOM6oQ3\n" +
-                "KxGPImcRQPY0asKgEDIaWtysUuBoDSbfQ/FxGWeqwR6P/Vth4dXzVGheYLu1V1CU\n" +
-                "o6M+EXC/VUhERKwi13EgqXLKrDI352/HgEKG60EhM6xIJy9hLHy0UGjdHDcA+cF6\n" +
-                "NEl6E3CivddMHIPQWil5x4AMaevGa3v/gcZI0DN8t7L1g4fgjtSPYzvwmOxoxHGi\n" +
-                "7V7PdzaD4GWV75fv99sBlq2e0KK9crNUzs7vbFA/m6tgNA628SGhU1uAc/5xOskI\n" +
-                "0Ez6kjgHoh4U7t/fu7ey1MbFQt6byHY9lk27nW1ub/QMAaRJ+EDnrReB/NN6q5Vu\n" +
-                "h9eQNniNOeQfflzFyPB9omLNsVJkENn+lZNNrrlbn8OmJ0pT58Iaetfh79rDZPw9\n" +
-                "zmHVqmMynmecTWAcA9ATf7+lh+xV88JDjQkLcG/3WEXNH7HXKO00pUa8+JtyxbAb\n" +
-                "dAwGgrjJkbbk1qLLScOqY4mA5WXa5+80LMkCYO44vVTp2VKmnxj8Mw==\n" +
-                "-----END RSA PRIVATE KEY-----\n";
+            "Proc-Type: 4,ENCRYPTED\n" +
+            "DEK-Info: DES-EDE3-CBC,5771044F3450A262\n" +
+            "\n" +
+            "VfRgIdzq/TUFdIwTOxochDs02sSQXA/Z6mRnffYTQMwXpQ5f5nRuqcY8zECGMaDe\n" +
+            "aLrndpWzGbxiePKgN5AxuIDYNnKMrDRgyCzaaPx66rb87oMwtuq1HM18qqs+yN5v\n" +
+            "CdsoS2uz57fCDI24BuJkIDSIeumLXc5MdN0HUeaxOVzmpbpsbBXjRYa24gW38mUh\n" +
+            "DzmOAsNDxfoSTox02Cj+GV024e+PiWR6AMA7RKhsKPf9F4ctWwozvEHrV8fzTy5B\n" +
+            "+KM361P7XwJYueiV/gMZW2DXSujNRBEVfC1CLaxDV3eVsFX5iIiUbc4JQYOM6oQ3\n" +
+            "KxGPImcRQPY0asKgEDIaWtysUuBoDSbfQ/FxGWeqwR6P/Vth4dXzVGheYLu1V1CU\n" +
+            "o6M+EXC/VUhERKwi13EgqXLKrDI352/HgEKG60EhM6xIJy9hLHy0UGjdHDcA+cF6\n" +
+            "NEl6E3CivddMHIPQWil5x4AMaevGa3v/gcZI0DN8t7L1g4fgjtSPYzvwmOxoxHGi\n" +
+            "7V7PdzaD4GWV75fv99sBlq2e0KK9crNUzs7vbFA/m6tgNA628SGhU1uAc/5xOskI\n" +
+            "0Ez6kjgHoh4U7t/fu7ey1MbFQt6byHY9lk27nW1ub/QMAaRJ+EDnrReB/NN6q5Vu\n" +
+            "h9eQNniNOeQfflzFyPB9omLNsVJkENn+lZNNrrlbn8OmJ0pT58Iaetfh79rDZPw9\n" +
+            "zmHVqmMynmecTWAcA9ATf7+lh+xV88JDjQkLcG/3WEXNH7HXKO00pUa8+JtyxbAb\n" +
+            "dAwGgrjJkbbk1qLLScOqY4mA5WXa5+80LMkCYO44vVTp2VKmnxj8Mw==\n" +
+            "-----END RSA PRIVATE KEY-----\n";
         String samlKeyPassphrase = "password";
 
         String samlCertificate = "-----BEGIN CERTIFICATE-----\n" +
-                "MIIEbzCCA1egAwIBAgIQCTPRC15ZcpIxJwdwiMVDSjANBgkqhkiG9w0BAQUFADA2\n" +
-                "MQswCQYDVQQGEwJOTDEPMA0GA1UEChMGVEVSRU5BMRYwFAYDVQQDEw1URVJFTkEg\n" +
-                "U1NMIENBMB4XDTEzMDczMDAwMDAwMFoXDTE2MDcyOTIzNTk1OVowPzEhMB8GA1UE\n" +
-                "CxMYRG9tYWluIENvbnRyb2wgVmFsaWRhdGVkMRowGAYDVQQDExFlZHVyb2FtLmJi\n" +
-                "ay5hYy51azCCASIwDQYJKoZIhvcNAQEBBQADggEPADCCAQoCggEBANrSBWTl56O2\n" +
-                "VJbahURgPznums43Nnn/smJ6cGywPu4mtJHUHSmONlBDTAWFS1fLkh8YHIQmdwYg\n" +
-                "FY4pHjZmKVtJ6ZOFhDNN1R2VMka4ZtREWn3XX8pUacol5KjEIh6U/FvMHyRv7sV5\n" +
-                "9J6JUK+n5R7ZsSu7XRi6TrT3xhfu0KoWo8RM/salKo2theIcyqLPHiFLEtA7ISLV\n" +
-                "q7I49uj9h9Hni/iCpBey+Gn5yDub4nrv81aDfD6zDoW/vXIOrcXFYRK3lXWOOFi4\n" +
-                "cfmu4SQQwMV1jBOer8JgfsQ3EQMgwauSMLUR31wPM83eMbOC72HhW9SJUtFDj42c\n" +
-                "PIEWd+rTA8ECAwEAAaOCAW4wggFqMB8GA1UdIwQYMBaAFAy9k2gM896ro0lrKzdX\n" +
-                "R+qQ47ntMB0GA1UdDgQWBBQgoU+Pbgk2MthczZt7TviUiIWyrjAOBgNVHQ8BAf8E\n" +
-                "BAMCBaAwDAYDVR0TAQH/BAIwADAdBgNVHSUEFjAUBggrBgEFBQcDAQYIKwYBBQUH\n" +
-                "AwIwIgYDVR0gBBswGTANBgsrBgEEAbIxAQICHTAIBgZngQwBAgEwOgYDVR0fBDMw\n" +
-                "MTAvoC2gK4YpaHR0cDovL2NybC50Y3MudGVyZW5hLm9yZy9URVJFTkFTU0xDQS5j\n" +
-                "cmwwbQYIKwYBBQUHAQEEYTBfMDUGCCsGAQUFBzAChilodHRwOi8vY3J0LnRjcy50\n" +
-                "ZXJlbmEub3JnL1RFUkVOQVNTTENBLmNydDAmBggrBgEFBQcwAYYaaHR0cDovL29j\n" +
-                "c3AudGNzLnRlcmVuYS5vcmcwHAYDVR0RBBUwE4IRZWR1cm9hbS5iYmsuYWMudWsw\n" +
-                "DQYJKoZIhvcNAQEFBQADggEBAHTw5b1lrTBqnx/QSO50Mww+OPYgV4b4NSu2rqxG\n" +
-                "I2hHLiD4l7Sk3WOdXPAQMmTlo6N10Lt6p8gLLxKsOAw+nK+z9aLcgKk9/kYoe4C8\n" +
-                "jHzwTy6eO+sCKnJfTqEX8p3b8l736lUWwPgMjjEN+d49ZegqCwH6SEz7h0+DwGmF\n" +
-                "LLfFM8J1SozgPVXgmfCv0XHpFyYQPhXligeWk39FouC2DfhXDTDOgc0n/UQjETNl\n" +
-                "r2Jawuw1VG6/+EFf4qjwr0/hIrxc/0XEd9+qLHKef1rMjb9pcZA7Dti+DoKHsxWi\n" +
-                "yl3DnNZlj0tFP0SBcwjg/66VAekmFtJxsLx3hKxtYpO3m8c=\n" +
-                "-----END CERTIFICATE-----\n";
+            "MIIEbzCCA1egAwIBAgIQCTPRC15ZcpIxJwdwiMVDSjANBgkqhkiG9w0BAQUFADA2\n" +
+            "MQswCQYDVQQGEwJOTDEPMA0GA1UEChMGVEVSRU5BMRYwFAYDVQQDEw1URVJFTkEg\n" +
+            "U1NMIENBMB4XDTEzMDczMDAwMDAwMFoXDTE2MDcyOTIzNTk1OVowPzEhMB8GA1UE\n" +
+            "CxMYRG9tYWluIENvbnRyb2wgVmFsaWRhdGVkMRowGAYDVQQDExFlZHVyb2FtLmJi\n" +
+            "ay5hYy51azCCASIwDQYJKoZIhvcNAQEBBQADggEPADCCAQoCggEBANrSBWTl56O2\n" +
+            "VJbahURgPznums43Nnn/smJ6cGywPu4mtJHUHSmONlBDTAWFS1fLkh8YHIQmdwYg\n" +
+            "FY4pHjZmKVtJ6ZOFhDNN1R2VMka4ZtREWn3XX8pUacol5KjEIh6U/FvMHyRv7sV5\n" +
+            "9J6JUK+n5R7ZsSu7XRi6TrT3xhfu0KoWo8RM/salKo2theIcyqLPHiFLEtA7ISLV\n" +
+            "q7I49uj9h9Hni/iCpBey+Gn5yDub4nrv81aDfD6zDoW/vXIOrcXFYRK3lXWOOFi4\n" +
+            "cfmu4SQQwMV1jBOer8JgfsQ3EQMgwauSMLUR31wPM83eMbOC72HhW9SJUtFDj42c\n" +
+            "PIEWd+rTA8ECAwEAAaOCAW4wggFqMB8GA1UdIwQYMBaAFAy9k2gM896ro0lrKzdX\n" +
+            "R+qQ47ntMB0GA1UdDgQWBBQgoU+Pbgk2MthczZt7TviUiIWyrjAOBgNVHQ8BAf8E\n" +
+            "BAMCBaAwDAYDVR0TAQH/BAIwADAdBgNVHSUEFjAUBggrBgEFBQcDAQYIKwYBBQUH\n" +
+            "AwIwIgYDVR0gBBswGTANBgsrBgEEAbIxAQICHTAIBgZngQwBAgEwOgYDVR0fBDMw\n" +
+            "MTAvoC2gK4YpaHR0cDovL2NybC50Y3MudGVyZW5hLm9yZy9URVJFTkFTU0xDQS5j\n" +
+            "cmwwbQYIKwYBBQUHAQEEYTBfMDUGCCsGAQUFBzAChilodHRwOi8vY3J0LnRjcy50\n" +
+            "ZXJlbmEub3JnL1RFUkVOQVNTTENBLmNydDAmBggrBgEFBQcwAYYaaHR0cDovL29j\n" +
+            "c3AudGNzLnRlcmVuYS5vcmcwHAYDVR0RBBUwE4IRZWR1cm9hbS5iYmsuYWMudWsw\n" +
+            "DQYJKoZIhvcNAQEFBQADggEBAHTw5b1lrTBqnx/QSO50Mww+OPYgV4b4NSu2rqxG\n" +
+            "I2hHLiD4l7Sk3WOdXPAQMmTlo6N10Lt6p8gLLxKsOAw+nK+z9aLcgKk9/kYoe4C8\n" +
+            "jHzwTy6eO+sCKnJfTqEX8p3b8l736lUWwPgMjjEN+d49ZegqCwH6SEz7h0+DwGmF\n" +
+            "LLfFM8J1SozgPVXgmfCv0XHpFyYQPhXligeWk39FouC2DfhXDTDOgc0n/UQjETNl\n" +
+            "r2Jawuw1VG6/+EFf4qjwr0/hIrxc/0XEd9+qLHKef1rMjb9pcZA7Dti+DoKHsxWi\n" +
+            "yl3DnNZlj0tFP0SBcwjg/66VAekmFtJxsLx3hKxtYpO3m8c=\n" +
+            "-----END CERTIFICATE-----\n";
 
         samlConfig.setCertificate(samlCertificate);
         samlConfig.setPrivateKey(samlPrivateKey);
@@ -682,11 +682,11 @@
         identityZone.setConfig(definition.setSamlConfig(samlConfig));
 
         getMockMvc().perform(
-                post("/identity-zones")
-                        .header("Authorization", "Bearer " + identityClientToken)
-                        .contentType(APPLICATION_JSON)
-                        .content(JsonUtils.writeValueAsString(identityZone)))
-                .andExpect(status().isUnprocessableEntity());
+            post("/identity-zones")
+                .header("Authorization", "Bearer " + identityClientToken)
+                .contentType(APPLICATION_JSON)
+                .content(JsonUtils.writeValueAsString(identityZone)))
+            .andExpect(status().isUnprocessableEntity());
     }
 
     @Test
@@ -1208,14 +1208,8 @@
         identityZone.getConfig().getSamlConfig().setPrivateKey(serviceProviderKey);
         identityZone.getConfig().getSamlConfig().setPrivateKeyPassword(serviceProviderKeyPassword);
         identityZone.getConfig().getSamlConfig().setCertificate(serviceProviderCertificate);
-<<<<<<< HEAD
         Map<String, String> keys = new HashMap<>();
         keys.put("kid", "key");
-=======
-        KeyPair tokenKey = new KeyPair("key","key");
-        Map<String, KeyPair> keys = new HashMap<>();
-        keys.put("kid", tokenKey);
->>>>>>> 769e6518
         identityZone.getConfig().getTokenPolicy().setKeys(keys);
 
         MvcResult result = getMockMvc().perform(
