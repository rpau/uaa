--- conflicted
+++ resolved
@@ -15,12 +15,8 @@
 import java.util.Date;
 import java.util.Iterator;
 
-<<<<<<< HEAD
+import org.cloudfoundry.identity.uaa.test.TestUtils;
 import org.junit.Ignore;
-=======
-import org.cloudfoundry.identity.uaa.test.TestUtils;
-import org.cloudfoundry.identity.uaa.user.UaaAuthority;
->>>>>>> bb43295c
 import org.junit.Test;
 import org.springframework.batch.core.BatchStatus;
 import org.springframework.batch.core.Job;
@@ -49,12 +45,9 @@
 		new JdbcTemplate(cloudControllerDataSource)
 				.update("insert into users (id, active, email, crypted_password, created_at, updated_at) values (?, ?, ?, ?, ?, ?)",
 						4, true, "invalid", "ENCRYPT_ME", new Date(), new Date());
-<<<<<<< HEAD
-=======
 		new JdbcTemplate(cloudControllerDataSource)
 				.update("insert into users (id, active, email, crypted_password, created_at, updated_at) values (?, ?, ?, ?, ?, ?)",
 						4, true, "vcap_tester@vmware.com", "ENCRYPT_ME", new Date(), new Date());
->>>>>>> bb43295c
 		JobExecution execution = jobLauncher.run(job,
 				new JobParametersBuilder().addString("users", "marissa@test.org,vcap_tester@vmware.com")
 						.toJobParameters());
@@ -63,15 +56,9 @@
 		assertEquals(1, iterator.next().getWriteCount());
 		assertEquals(1, iterator.next().getWriteCount());
 		JdbcTemplate jdbcTemplate = new JdbcTemplate(uaaDataSource);
-<<<<<<< HEAD
-		assertEquals(3, jdbcTemplate.queryForInt("select count(*) from users"));
-		assertEquals(2,
-				jdbcTemplate.queryForInt("select count(*) from users where authorities=?", "uaa.admin,uaa.user"));
-=======
 		assertEquals(1, jdbcTemplate.queryForInt("select count(*) from users"));
 		assertEquals(1,
-				jdbcTemplate.queryForInt("select count(*) from users where authority=?", UaaAuthority.ROLE_ADMIN.value()));
->>>>>>> bb43295c
+				jdbcTemplate.queryForInt("select count(*) from users where authorities=?", "uaa.admin,uaa.user"));
 	}
 
 }