###############################################################################
#     Cloud Foundry
#     Copyright (c) [2009-2016] Pivotal Software, Inc. All Rights Reserved.
#
#     This product is licensed to you under the Apache License, Version 2.0 (the "License").
#     You may not use this product except in compliance with the License.
#
#     This product includes a number of subcomponents with
#     separate copyright notices and license terms. Your use of these
#     subcomponents is subject to the terms and conditions of the
#     subcomponent's license, as noted in the LICENSE file.
###############################################################################
# Access confirmation messages
scope.tokens.read=View details of your approvals you have granted to this and other applications
scope.tokens.write=Cancel the approvals like this one that you have granted to this and other applications
scope.cloud_controller.read=View details of your applications and services
scope.cloud_controller.write=Push applications to your account and create and bind services
scope.cloud_controller_service_permissions.read=Verify user permission to manage service instances

prompt.username=Email / Username
prompt.password=Password

email_change.success=Email address successfully verified.
email_change.non-uaa-origin=Sorry, your email cannot be changed from here.
email_change.invalid_email=Please enter a valid email address.
email_change.invalid_code=Your verification link has expired. Please request another.
email_change.username_exists=There is already a user with that email address.
email_sent.email_change=Please check your email for a verification link.
email_sent.activation=Please check email for an activation link.
email_sent.reset_password=Please check your email for a reset password link.
account_activation.form_error=Passwords must match and not be empty.
account_activation.code_expired=Your invitation code has expired. Please request another.
account_activation.no_suitable_idp=Your invitation does not match any suitable authentication provider.
account_activation.email_already_taken=You have already signed up. Please use the forgot password link from the login page.
account_activation.bad_credentials=Unable to verify username or password. Please try again.
change_password.form_error=Passwords must match and not be empty.
change_password.unauthorized=Please enter a valid current password.
forgot_password.form_error=Please enter a valid email address.
forgot_password.bad_code=Sorry, your reset password link is no longer valid. You can request another one below.
reset_password.form_error=Passwords must match and not be empty.
create_account.form_error=Passwords must match and not be empty.
create_account.other_idp=Account sign-up is not required for this email domain. Please login with the identity provider
force_password_change.form_error=Passwords must match and not be empty.
force_password_change.same_as_old=Your new password cannot be the same as the old password.
create_account.code_expired=Your activation code has expired. Please request another.
create_account.invalid_email=Please enter a valid email address.
create_account.username_exists=There is already a user with that username.
login.login_failure=Unable to verify email or password. Please try again.
login.password_reset=Password reset successful. Login to access your account.
login.idp_not_found=Unable to map SAML identity provider. Please try a different authentication method.
login.password_expired=Your current password has expired. Please reset your password.
login.invalid_idp=The application is not authorized for your account.
login.account_not_verified=Your account is not verified. You can get another verification link by clicking on Create Account.
login.account_locked=Your account has been locked because of too many failed attempts to login.
<<<<<<< HEAD
login.invalid_login_request=Invalid login attempt, request does not meet our security standards, please try again.
login.invite_accepted=Invitation accepted. Login to access your account.
login.verify_success=Verification successful. Login to access your account.
=======
login.invalid_login_request=Invalid login attempt, the request does not meet our security standards and may indicate that the action was not originated by you. Please try again.
login.invite_accepted=Invitation accepted.
login.verify_success=Verification successful.
>>>>>>> 44c1d200
login.account_not_precreated=The user account must be pre-created. Please contact your system administrator.
account_activation.invite.email_mismatch=The authenticated email does not match the invited email. Please log in using a different account.
request.invalid_parameter=The request contains an invalid parameter that can not be processed.
NotNull.identityZone.subdomain=The subdomain must be provided.
NotNull.identityZone.name=The identity zone must be given a name.

zone.not.found=The subdomain does not map to a valid identity zone.
self_service_disabled=Self service is disabled.

error.sso.supported.binding=No Supported binding was found for SAML SSO profile - browser. Supported SAML SSO browser profile bindings are HTTP-POST and HTTP-Redirect.

# Passay Properties
HISTORY_VIOLATION=Password matches one of %1$s previous passwords.
ILLEGAL_WORD=Password contains the dictionary word '%1$s'.
ILLEGAL_WORD_REVERSED=Password contains the reversed dictionary word '%1$s'.
ILLEGAL_MATCH=Password matches the illegal pattern '%1$s'.
ALLOWED_MATCH=Password must match pattern '%1$s'.
ILLEGAL_CHAR=Password contains the illegal character '%1$s'.
ALLOWED_CHAR=Password contains the illegal character '%1$s'.
ILLEGAL_SEQUENCE=Password contains the illegal sequence '%1$s'.
ILLEGAL_USERNAME=Password contains the user id '%1$s'.
ILLEGAL_USERNAME_REVERSED=Password contains the user id '%1$s' in reverse.
ILLEGAL_WHITESPACE=Password cannot contain whitespace characters.
INSUFFICIENT_UPPERCASE=Password must contain at least %1$s uppercase characters.
INSUFFICIENT_LOWERCASE=Password must contain at least %1$s lowercase characters.
INSUFFICIENT_ALPHABETICAL=Password must contain at least %1$s alphabetical characters.
INSUFFICIENT_DIGIT=Password must contain at least %1$s digit characters.
INSUFFICIENT_SPECIAL=Password must contain at least %1$s special characters.
INSUFFICIENT_CHARACTERISTICS=Password matches %1$s of %3$s character rules, but %2$s are required.
SOURCE_VIOLATION=Password cannot be the same as your %1$s password.
TOO_LONG=Password must be no more than %2$s characters in length.
TOO_SHORT=Password must be at least %1$s characters in length.<|MERGE_RESOLUTION|>--- conflicted
+++ resolved
@@ -52,15 +52,9 @@
 login.invalid_idp=The application is not authorized for your account.
 login.account_not_verified=Your account is not verified. You can get another verification link by clicking on Create Account.
 login.account_locked=Your account has been locked because of too many failed attempts to login.
-<<<<<<< HEAD
-login.invalid_login_request=Invalid login attempt, request does not meet our security standards, please try again.
+login.invalid_login_request=Invalid login attempt, the request does not meet our security standards and may indicate that the action was not originated by you. Please try again.
 login.invite_accepted=Invitation accepted. Login to access your account.
 login.verify_success=Verification successful. Login to access your account.
-=======
-login.invalid_login_request=Invalid login attempt, the request does not meet our security standards and may indicate that the action was not originated by you. Please try again.
-login.invite_accepted=Invitation accepted.
-login.verify_success=Verification successful.
->>>>>>> 44c1d200
 login.account_not_precreated=The user account must be pre-created. Please contact your system administrator.
 account_activation.invite.email_mismatch=The authenticated email does not match the invited email. Please log in using a different account.
 request.invalid_parameter=The request contains an invalid parameter that can not be processed.
