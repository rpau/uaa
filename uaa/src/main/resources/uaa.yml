batch:
  username: batch_user
  password: batch_password

oauth:
  authorize:
    ssl: # set this to "true" to force https to be used by the user approval page 
  clients:
    admin:    
      authorized-grant-types: client_credentials
      scope: uaa.none
      authorities: uaa.admin,clients.read,clients.write,clients.secret,tokens.read,tokens.write
      id: admin
      secret: adminsecret
<<<<<<< HEAD
=======
      resource-ids: clients,tokens
>>>>>>> c12d2ac4

jwt:
   token:
     signing-key: |
        -----BEGIN RSA PRIVATE KEY-----
        MIIBywIBAAJhAOTeb4AZ+NwOtPh+ynIgGqa6UWNVe6JyJi+loPmPZdpHtzoqubnC
        wEs6JSiSZ3rButEAw8ymgLV6iBY02hdjsl3h5Z0NWaxx8dzMZfXe4EpfB04ISoqq
        hZCxchvuSDP4eQIDAQABAmEAqUuYsuuDWFRQrZgsbGsvC7G6zn3HLIy/jnM4NiJK
        t0JhWNeN9skGsR7bqb1Sak2uWqW8ZqnqgAC32gxFRYHTavJEk6LTaHWovwDEhPqc
        Zs+vXd6tZojJQ35chR/slUEBAjEA/sAd1oFLWb6PHkaz7r2NllwUBTvXL4VcMWTS
        pN+5cU41i9fsZcHw6yZEl+ZCicDxAjEA5f3R+Bj42htNI7eylebew1+sUnFv1xT8
        jlzxSzwVkoZo+vef7OD6OcFLeInAHzAJAjEAs6izolK+3ETa1CRSwz0lPHQlnmdM
        Y/QuR5tuPt6U/saEVuJpkn4LNRtg5qt6I4JRAjAgFRYTG7irBB/wmZFp47izXEc3
        gOdvA1hvq3tlWU5REDrYt24xpviA0fvrJpwMPbECMAKDKdiDi6Q4/iBkkzNMefA8
        7HX27b9LR33don/1u/yvzMUo+lrRdKAFJ+9GPE9XFA==
        -----END RSA PRIVATE KEY-----
     verification-key: ssh-rsa AAAAB3NzaC1yc2EAAAADAQABAAAAYQDk3m+AGfjcDrT4fspyIBqmulFjVXuiciYvpaD5j2XaR7c6Krm5wsBLOiUokmd6wbrRAMPMpoC1eogWNNoXY7Jd4eWdDVmscfHczGX13uBKXwdOCEqKqoWQsXIb7kgz+Hk= uaa@uaa

---

platform: hsqldb
database.driverClassName: org.hsqldb.jdbcDriver
database.url: jdbc:hsqldb:mem:jdbcUaaTests
database.username: sa
database.password:

cloud_controller:
  database:
    driverClassName: org.hsqldb.jdbcDriver
    url: jdbc:hsqldb:mem:cloud_controller;sql.enforce_strict_size=true
    username: sa
    password:

---

platform: postgresql
database.driverClassName: org.postgresql.Driver
database.url: jdbc:postgresql:uaa
database.username: root
database.password: changeme
cloud_controller:
  database:
    driverClassName: org.postgresql.Driver
    url: jdbc:postgresql:cloud_controller
    username: root
    password: changeme
<|MERGE_RESOLUTION|>--- conflicted
+++ resolved
@@ -12,10 +12,6 @@
       authorities: uaa.admin,clients.read,clients.write,clients.secret,tokens.read,tokens.write
       id: admin
       secret: adminsecret
-<<<<<<< HEAD
-=======
-      resource-ids: clients,tokens
->>>>>>> c12d2ac4
 
 jwt:
    token:
