--- conflicted
+++ resolved
@@ -498,11 +498,8 @@
 
     <bean id="identityZoneConfigurationBootstrap" class="org.cloudfoundry.identity.uaa.impl.config.IdentityZoneConfigurationBootstrap">
         <constructor-arg name="provisioning" ref="identityZoneProvisioning"/>
-<<<<<<< HEAD
         <property name="validator" ref="identityZoneValidator"/>
-=======
         <property name="clientSecretPolicy" ref="defaultUaaClientSecretPolicy"/>
->>>>>>> 7167ae5d
         <property name="tokenPolicy" ref="uaaTokenPolicy"/>
         <property name="selfServiceLinksEnabled" value="${login.selfServiceLinksEnabled:true}"/>
         <property name="selfServiceLinks" ref="links" />
