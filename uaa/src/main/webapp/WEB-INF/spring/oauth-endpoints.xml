--- conflicted
+++ resolved
@@ -297,23 +297,6 @@
         <property name="verifierKey" value="${jwt.token.verification-key:tokenkey}" />
     </bean>
 
-<<<<<<< HEAD
-    <bean id="uaaTokenPolicy" class="org.cloudfoundry.identity.uaa.zone.TokenPolicy">
-        <constructor-arg name="accessTokenValidity" value="${token.policy.accessTokenValiditySeconds:#{globalTokenPolicy.getAccessTokenValidity()}}" />
-        <constructor-arg name="refreshTokenValidity" value="${token.policy.refreshTokenValiditySeconds:#{globalTokenPolicy.getRefreshTokenValidity()}}" />
-        <constructor-arg name="keyPairsMap" ref="keyPairsMap" />
-    </bean>
-
-    <bean id="keyPairsMap" class="org.cloudfoundry.identity.uaa.zone.KeyPairsMap">
-        <constructor-arg type="java.util.Map" value="#{@config['token']==null ? T(java.util.Collections).EMPTY_MAP :
-                                                       @config['token.policy']==null ? T(java.util.Collections).EMPTY_MAP :
-                                                       @config['token.policy.keys']==null ? T(java.util.Collections).EMPTY_MAP : @config['token.policy.keys']}" />
-    </bean>
-
-    <bean id="globalTokenPolicy" class="org.cloudfoundry.identity.uaa.zone.TokenPolicy">
-        <property name="accessTokenValidity" value="${token.policy.global.accessTokenValiditySeconds:43200}" />
-        <property name="refreshTokenValidity" value="${token.policy.global.refreshTokenValiditySeconds:2592000}" />
-=======
     <bean id="uaaTokenPolicy" class="org.cloudfoundry.identity.uaa.config.TokenPolicy">
         <constructor-arg name="accessTokenValidity" value="${jwt.token.policy.accessTokenValiditySeconds:#{globalTokenPolicy.getAccessTokenValidity()}}" />
         <constructor-arg name="refreshTokenValidity" value="${jwt.token.policy.refreshTokenValiditySeconds:#{globalTokenPolicy.getRefreshTokenValidity()}}" />
@@ -330,7 +313,6 @@
     <bean id="globalTokenPolicy" class="org.cloudfoundry.identity.uaa.config.TokenPolicy">
         <property name="accessTokenValidity" value="${jwt.token.policy.global.accessTokenValiditySeconds:43200}" />
         <property name="refreshTokenValidity" value="${jwt.token.policy.global.refreshTokenValiditySeconds:2592000}" />
->>>>>>> 5947dda4
     </bean>
 
     <bean id="tokenServices" class="org.cloudfoundry.identity.uaa.oauth.token.UaaTokenServices">
