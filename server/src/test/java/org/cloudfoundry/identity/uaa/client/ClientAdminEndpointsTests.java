/*******************************************************************************
 *     Cloud Foundry
 *     Copyright (c) [2009-2016] Pivotal Software, Inc. All Rights Reserved.
 *
 *     This product is licensed to you under the Apache License, Version 2.0 (the "License").
 *     You may not use this product except in compliance with the License.
 *
 *     This product includes a number of subcomponents with
 *     separate copyright notices and license terms. Your use of these
 *     subcomponents is subject to the terms and conditions of the
 *     subcomponent's license, as noted in the LICENSE file.
 *******************************************************************************/

package org.cloudfoundry.identity.uaa.client;

import org.cloudfoundry.identity.uaa.approval.ApprovalStore;
import org.cloudfoundry.identity.uaa.audit.event.EntityDeletedEvent;
import org.cloudfoundry.identity.uaa.audit.event.SystemDeletable;
import org.cloudfoundry.identity.uaa.client.ClientDetailsValidator.Mode;
import org.cloudfoundry.identity.uaa.error.UaaException;
import org.cloudfoundry.identity.uaa.oauth.client.ClientDetailsModification;
import org.cloudfoundry.identity.uaa.oauth.client.SecretChangeRequest;
import org.cloudfoundry.identity.uaa.resources.QueryableResourceManager;
import org.cloudfoundry.identity.uaa.resources.ResourceMonitor;
import org.cloudfoundry.identity.uaa.resources.SearchResults;
import org.cloudfoundry.identity.uaa.resources.SimpleAttributeNameMapper;
import org.cloudfoundry.identity.uaa.security.SecurityContextAccessor;
import org.cloudfoundry.identity.uaa.security.StubSecurityContextAccessor;
<<<<<<< HEAD
import org.cloudfoundry.identity.uaa.zone.ClientServicesExtension;
import org.cloudfoundry.identity.uaa.zone.IdentityZoneHolder;
=======
import org.cloudfoundry.identity.uaa.zone.*;
import org.junit.After;
>>>>>>> 7167ae5d
import org.junit.Before;
import org.junit.Rule;
import org.junit.Test;
import org.junit.rules.ExpectedException;
import org.mockito.ArgumentCaptor;
import org.mockito.Mockito;
import org.springframework.context.ApplicationEvent;
import org.springframework.context.ApplicationEventPublisher;
import org.springframework.http.HttpStatus;
import org.springframework.http.ResponseEntity;
import org.springframework.security.authentication.AuthenticationManager;
import org.springframework.security.authentication.BadCredentialsException;
import org.springframework.security.core.Authentication;
import org.springframework.security.core.authority.AuthorityUtils;
import org.springframework.security.oauth2.common.exceptions.BadClientCredentialsException;
import org.springframework.security.oauth2.provider.ClientAlreadyExistsException;
import org.springframework.security.oauth2.provider.ClientDetails;
import org.springframework.security.oauth2.provider.NoSuchClientException;
import org.springframework.security.oauth2.provider.client.BaseClientDetails;

import java.util.Arrays;
import java.util.Collection;
import java.util.Collections;
import java.util.HashMap;
import java.util.HashSet;
import java.util.List;
import java.util.Map;
import java.util.Set;

import static org.cloudfoundry.identity.uaa.oauth.client.SecretChangeRequest.ChangeMode.ADD;
import static org.cloudfoundry.identity.uaa.oauth.client.SecretChangeRequest.ChangeMode.DELETE;
import static org.cloudfoundry.identity.uaa.oauth.token.TokenConstants.GRANT_TYPE_JWT_BEARER;
import static org.junit.Assert.assertEquals;
import static org.junit.Assert.assertFalse;
import static org.junit.Assert.assertNotNull;
import static org.junit.Assert.assertNull;
import static org.junit.Assert.assertSame;
import static org.junit.Assert.assertTrue;
import static org.mockito.ArgumentMatchers.eq;
import static org.mockito.Matchers.any;
import static org.mockito.Matchers.anyBoolean;
import static org.mockito.Matchers.anyString;
import static org.mockito.Mockito.mock;
import static org.mockito.Mockito.spy;
import static org.mockito.Mockito.verify;
import static org.mockito.Mockito.when;
import static org.mockito.Mockito.withSettings;

public class ClientAdminEndpointsTests {

    private ClientAdminEndpoints endpoints = null;

    private BaseClientDetails input = null;

    private ClientDetailsModification[] inputs = new ClientDetailsModification[5];

    private BaseClientDetails detail = null;

    private BaseClientDetails[] details = new BaseClientDetails[inputs.length];


    private QueryableResourceManager<ClientDetails> clientDetailsService = null;

    private ClientMetadataProvisioning clientMetadataProvisioning = null;

    private SecurityContextAccessor securityContextAccessor = null;

    private ClientServicesExtension clientRegistrationService = null;

    private AuthenticationManager authenticationManager = null;

    private ApprovalStore approvalStore = null;

    private ClientAdminEndpointsValidator clientDetailsValidator = null;

    private static final Set<String> SINGLE_REDIRECT_URL = Collections.singleton("http://redirect.url");

    private IdentityZone testZone = new IdentityZone();

    @Rule
    public ExpectedException expected = ExpectedException.none();

    private ResourceMonitor<ClientDetails> clientDetailsResourceMonitor;

    private static abstract class NoOpClientDetailsResourceManager implements QueryableResourceManager<ClientDetails> {
        @Override
        public ClientDetails create(ClientDetails resource, String zoneId) {
            Map<String, Object> additionalInformation = new HashMap<>(resource.getAdditionalInformation());
            additionalInformation.put("lastModified", 1463510591);

            BaseClientDetails altered = new BaseClientDetails(resource);
            altered.setAdditionalInformation(additionalInformation);

            return altered;
        }
    }

    @Before
    public void setUp() throws Exception {
        endpoints = spy(new ClientAdminEndpoints());

        clientDetailsService = Mockito.mock(NoOpClientDetailsResourceManager.class);
        when(clientDetailsService.create(any(ClientDetails.class), anyString())).thenCallRealMethod();
        clientDetailsResourceMonitor = Mockito.mock(ResourceMonitor.class);
        securityContextAccessor = Mockito.mock(SecurityContextAccessor.class);
        clientRegistrationService = Mockito.mock(ClientServicesExtension.class, withSettings().extraInterfaces(SystemDeletable.class));
        authenticationManager = Mockito.mock(AuthenticationManager.class);
        approvalStore = mock(ApprovalStore.class);
        clientDetailsValidator = new ClientAdminEndpointsValidator();
        clientMetadataProvisioning = mock(ClientMetadataProvisioning.class);
        clientDetailsValidator.setClientDetailsService(clientDetailsService);
        clientDetailsValidator.setSecurityContextAccessor(securityContextAccessor);
        clientDetailsValidator.setClientSecretValidator(
                new ZoneAwareClientSecretPolicyValidator(new ClientSecretPolicy(0,255,0,0,0,0,6)));

        testZone.getConfig().setClientSecretPolicy(new ClientSecretPolicy(0,255,0,0,0,0,6));
        IdentityZoneHolder.set(testZone);

        endpoints.setClientDetailsService(clientDetailsService);
        endpoints.setClientRegistrationService(clientRegistrationService);
        endpoints.setSecurityContextAccessor(securityContextAccessor);
        endpoints.setAuthenticationManager(authenticationManager);
        endpoints.setApprovalStore(approvalStore);
        endpoints.setClientDetailsValidator(clientDetailsValidator);
        endpoints.setRestrictedScopesValidator(new RestrictUaaScopesClientValidator(new UaaScopes()));
        endpoints.setClientDetailsResourceMonitor(clientDetailsResourceMonitor);

        Map<String, String> attributeNameMap = new HashMap<String, String>();
        attributeNameMap.put("client_id", "clientId");
        attributeNameMap.put("resource_ids", "resourceIds");
        attributeNameMap.put("authorized_grant_types", "authorizedGrantTypes");
        attributeNameMap.put("redirect_uri", "registeredRedirectUri");
        attributeNameMap.put("access_token_validity", "accessTokenValiditySeconds");
        attributeNameMap.put("refresh_token_validity", "refreshTokenValiditySeconds");
        attributeNameMap.put("autoapprove", "autoApproveScopes");
        attributeNameMap.put("additionalinformation", "additionalInformation");
        endpoints.setAttributeNameMapper(new SimpleAttributeNameMapper(attributeNameMap));

        input = new BaseClientDetails();
        input.setClientId("foo");
        input.setClientSecret("secret");
        input.setAuthorizedGrantTypes(Arrays.asList("authorization_code"));
        input.setRegisteredRedirectUri(SINGLE_REDIRECT_URL);

        for (int i=0; i<inputs.length; i++) {
            inputs[i] = new ClientDetailsModification();
            inputs[i].setClientId("foo-"+i);
            inputs[i].setClientSecret("secret-"+i);
            inputs[i].setAuthorizedGrantTypes(Arrays.asList("authorization_code"));
            inputs[i].setRegisteredRedirectUri(new HashSet(Arrays.asList("https://foo-"+i)));
            inputs[i].setAccessTokenValiditySeconds(300);
        }

        detail = new BaseClientDetails(input);
        detail.setResourceIds(Arrays.asList("none"));
        // refresh token is added automatically by endpoint validation
        detail.setAuthorizedGrantTypes(Arrays.asList("authorization_code", "refresh_token"));
        detail.setScope(Arrays.asList("uaa.none"));
        detail.setAuthorities(AuthorityUtils.commaSeparatedStringToAuthorityList("uaa.none"));

        for (int i=0; i<details.length; i++) {
            details[i] = new BaseClientDetails(inputs[i]);
            details[i].setResourceIds(Arrays.asList("none"));
            // refresh token is added automatically by endpoint validation
            details[i].setAuthorizedGrantTypes(Arrays.asList("authorization_code", "refresh_token"));
            details[i].setScope(Arrays.asList("uaa.none"));
            details[i].setAuthorities(AuthorityUtils.commaSeparatedStringToAuthorityList("uaa.none"));
        }

        endpoints.setApplicationEventPublisher(
            new ApplicationEventPublisher() {
                @Override
                public void publishEvent(ApplicationEvent event) {
                    if (event instanceof EntityDeletedEvent) {
                        ClientDetails client = (ClientDetails)((EntityDeletedEvent)event).getDeleted();
                        clientRegistrationService.removeClientDetails(client.getClientId());
                    }
                }
                @Override
                public void publishEvent(Object event) {}
            }
        );
        endpoints.afterPropertiesSet();
    }

    @After
    public void tearDown() {
        IdentityZoneHolder.clear();
    }

    private void setSecurityContextAccessor(SecurityContextAccessor securityContextAccessor) {
        endpoints.setSecurityContextAccessor(securityContextAccessor);
        clientDetailsValidator.setSecurityContextAccessor(securityContextAccessor);
    }

    @Test
    public void testValidateClientsTransferAutoApproveScopeSet() throws Exception {
        List<String> scopes = Arrays.asList("scope1", "scope2");
        input.setAutoApproveScopes(new HashSet<String>(scopes));
        ClientDetails test = endpoints.getClientDetailsValidator().validate(input, Mode.CREATE);
        for (String scope:scopes) {
            assertTrue("Client should have "+scope+" autoapprove.", test.isAutoApprove(scope));
        }
    }

    @Test
    public void testAccessors() throws Exception {
        ApprovalStore as = mock(ApprovalStore.class);
        endpoints.setApprovalStore(as);
        assertSame(as, endpoints.getApprovalStore());
    }

    @Test(expected = UnsupportedOperationException.class)
    public void testNoApprovalStore() {
        endpoints.setApprovalStore(null);
        endpoints.deleteApprovals("someclient");
    }

    @Test
    public void testStatistics() throws Exception {
        assertEquals(0, endpoints.getClientDeletes());
        assertEquals(0, endpoints.getClientSecretChanges());
        assertEquals(0, endpoints.getClientUpdates());
        assertEquals(0, endpoints.getErrorCounts().size());
        assertEquals(0, endpoints.getTotalClients());
    }

    @Test
    public void testCreateClientDetails() throws Exception {
        when(clientDetailsService.retrieve(anyString(), anyString())).thenReturn(input);
        ClientDetails result = endpoints.createClientDetails(input);
        assertNull(result.getClientSecret());
        verify(clientDetailsService).create(detail, IdentityZoneHolder.get().getId());
        assertEquals(1463510591, result.getAdditionalInformation().get("lastModified"));
    }

    @Test(expected = InvalidClientSecretException.class)
    public void testCreateClientDetails_With_Secret_Length_Less_Than_MinLength() throws Exception {
        testZone.getConfig().setClientSecretPolicy(new ClientSecretPolicy(7,255,0,0,0,0,6));
        IdentityZoneHolder.set(testZone);
        when(clientDetailsService.retrieve(anyString())).thenReturn(input);
        ClientDetails result = endpoints.createClientDetails(input);
    }

    @Test(expected = InvalidClientSecretException.class)
    public void testCreateClientDetails_With_Secret_Length_Greater_Than_MaxLength() throws Exception {
        testZone.getConfig().setClientSecretPolicy(new ClientSecretPolicy(0,5,0,0,0,0,6));
        IdentityZoneHolder.set(testZone);
        when(clientDetailsService.retrieve(anyString())).thenReturn(input);
        ClientDetails result = endpoints.createClientDetails(input);
    }

    @Test(expected = InvalidClientSecretException.class)
    public void testCreateClientDetails_With_Secret_Require_Digit() throws Exception {
        testZone.getConfig().setClientSecretPolicy(new ClientSecretPolicy(0,5,0,0,1,0,6));
        IdentityZoneHolder.set(testZone);
        when(clientDetailsService.retrieve(anyString())).thenReturn(input);
        ClientDetails result = endpoints.createClientDetails(input);
    }

    @Test(expected = InvalidClientSecretException.class)
    public void testCreateClientDetails_With_Secret_Require_Uppercase() throws Exception {
        testZone.getConfig().setClientSecretPolicy(new ClientSecretPolicy(0,5,1,0,0,0,6));
        IdentityZoneHolder.set(testZone);
        when(clientDetailsService.retrieve(anyString())).thenReturn(input);
        ClientDetails result = endpoints.createClientDetails(input);
    }

    @Test(expected = InvalidClientSecretException.class)
    public void testCreateClientDetails_With_Secret_Require_Lowercase() throws Exception {
        testZone.getConfig().setClientSecretPolicy(new ClientSecretPolicy(0,5,0,1,0,0,6));
        IdentityZoneHolder.set(testZone);
        when(clientDetailsService.retrieve(anyString())).thenReturn(input);
        ClientDetails result = endpoints.createClientDetails(input);
    }

    @Test(expected = InvalidClientSecretException.class)
    public void testCreateClientDetails_With_Secret_Require_Special_Character() throws Exception {
        testZone.getConfig().setClientSecretPolicy(new ClientSecretPolicy(0,5,0,0,0,1,6));
        IdentityZoneHolder.set(testZone);
        when(clientDetailsService.retrieve(anyString())).thenReturn(input);
        ClientDetails result = endpoints.createClientDetails(input);
    }

    @Test
    public void testCreateClientDetails_With_Secret_Satisfying_Complex_Policy() throws Exception {
        testZone.getConfig().setClientSecretPolicy(new ClientSecretPolicy(6,255,1,1,1,1,6));
        IdentityZoneHolder.set(testZone);
        String complexPolicySatisfyingSecret = "Secret1@";
        input.setClientSecret(complexPolicySatisfyingSecret);
        detail.setClientSecret(complexPolicySatisfyingSecret);
        when(clientDetailsService.retrieve(anyString())).thenReturn(input);
        ClientDetails result = endpoints.createClientDetails(input);
        assertNull(result.getClientSecret());
        verify(clientDetailsService).create(detail);
        assertEquals(1463510591, result.getAdditionalInformation().get("lastModified"));
    }

    @Test
    public void test_Get_Restricted_Scopes_List() throws Exception {
        assertEquals(new UaaScopes().getUaaScopes(), endpoints.getRestrictedClientScopes());
        endpoints.setRestrictedScopesValidator(null);
        assertNull(endpoints.getRestrictedClientScopes());
    }

    @Test(expected = InvalidClientDetailsException.class)
    public void testCannot_Create_Restricted_Client_Invalid_Scopes() throws Exception {
        input.setScope(new UaaScopes().getUaaScopes());
        endpoints.createRestrictedClientDetails(input);
    }

    @Test(expected = InvalidClientDetailsException.class)
    public void testCannot_Create_Restricted_Client_Invalid_Authorities() throws Exception {
        input.setAuthorities(new UaaScopes().getUaaAuthorities());
        endpoints.createRestrictedClientDetails(input);
    }

    @Test(expected = InvalidClientDetailsException.class)
    public void testCannot_Update_Restricted_Client_Invalid_Scopes() throws Exception {
        input.setScope(new UaaScopes().getUaaScopes());
        endpoints.updateRestrictedClientDetails(input, input.getClientId());
    }

    @Test(expected = InvalidClientDetailsException.class)
    public void testCannot_Update_Restricted_Client_Invalid_Authorities() throws Exception {
        input.setAuthorities(new UaaScopes().getUaaAuthorities());
        endpoints.updateRestrictedClientDetails(input, input.getClientId());
    }

    @Test(expected = NoSuchClientException.class)
    public void testMultipleCreateClientDetailsNullArray() throws Exception {
        endpoints.createClientDetailsTx(null);
    }

    @Test(expected = NoSuchClientException.class)
    public void testMultipleCreateClientDetailsEmptyArray() throws Exception {
        endpoints.createClientDetailsTx(new ClientDetailsModification[0]);
    }

    @Test(expected = InvalidClientDetailsException.class)
    public void testMultipleCreateClientDetailsNonExistent() throws Exception {
        ClientDetailsModification detailsModification = new ClientDetailsModification();
        detailsModification.setClientId("unknown");
        ClientDetailsModification nonexist = detailsModification;
        endpoints.createClientDetailsTx(new ClientDetailsModification[]{nonexist});
    }

    @Test(expected = InvalidClientDetailsException.class)
    public void testMultipleUpdateClientDetailsNullArray() throws Exception {
        endpoints.updateClientDetailsTx(null);
    }

    @Test(expected = InvalidClientDetailsException.class)
    public void testMultipleUpdateClientDetailsEmptyArray() throws Exception {
        endpoints.updateClientDetailsTx(new ClientDetailsModification[0]);
    }


    @Test
    public void testMultipleCreateClientDetails() throws Exception {
        ClientDetails[] results = endpoints.createClientDetailsTx(inputs);
        assertEquals("We should have created "+inputs.length+" clients.", inputs.length, results.length);
        for (int i=0; i<inputs.length; i++) {
            ClientDetails result = results[i];
            assertNull(result.getClientSecret());
        }
        //TODO figure out how to verify all five invocations
        //Mockito.verify(clientRegistrationService, times(inputs.length)).addClientDetails(details[0]);
    }

    @Test(expected = InvalidClientDetailsException.class)
    public void testCreateClientDetailsWithReservedId() throws Exception {
        input.setClientId("uaa");
        ClientDetails result = endpoints.createClientDetails(input);
    }

    @Test(expected = InvalidClientDetailsException.class)
    public void testCreateMultipleClientDetailsWithReservedId() throws Exception {
        inputs[inputs.length-1].setClientId("uaa");
        ClientDetails[] result = endpoints.createClientDetailsTx(inputs);
    }


    @Test(expected = InvalidClientDetailsException.class)
    public void testCreateClientDetailsWithNoGrantType() throws Exception {
        input.setAuthorizedGrantTypes(Collections.<String>emptySet());
        ClientDetails result = endpoints.createClientDetails(input);
    }

    @Test(expected = InvalidClientDetailsException.class)
    public void testCreateMultipleClientDetailsWithNoGrantType() throws Exception {
        inputs[inputs.length-1].setAuthorizedGrantTypes(Collections.<String>emptySet());
        ClientDetails[] result = endpoints.createClientDetailsTx(inputs);
    }


    @Test
    public void testCreateClientDetailsWithClientCredentials() throws Exception {
        when(clientDetailsService.retrieve(anyString(), anyString())).thenReturn(input);
        input.setAuthorizedGrantTypes(Arrays.asList("client_credentials"));
        detail.setAuthorizedGrantTypes(input.getAuthorizedGrantTypes());
        ClientDetails result = endpoints.createClientDetails(input);
        assertNull(result.getClientSecret());
        verify(clientDetailsService).create(detail, IdentityZoneHolder.get().getId());
    }

    @Test
    public void testCreateClientDetailsWithJwtBearer() throws Exception {
        when(clientDetailsService.retrieve(anyString(), anyString())).thenReturn(input);
        input.setAuthorizedGrantTypes(Arrays.asList(GRANT_TYPE_JWT_BEARER));
        input.setScope(Arrays.asList(input.getClientId()+".scope"));
        detail.setAuthorizedGrantTypes(input.getAuthorizedGrantTypes());
        detail.setScope(input.getScope());
        ClientDetails result = endpoints.createClientDetails(input);
        assertNull(result.getClientSecret());
        verify(clientDetailsService).create(detail, IdentityZoneHolder.get().getId());
    }

    @Test
    public void testCreateClientDetailsWithAdditionalInformation() throws Exception {
        when(clientDetailsService.retrieve(anyString(), anyString())).thenReturn(input);
        input.setAdditionalInformation(Collections.singletonMap("foo", "bar"));
        detail.setAdditionalInformation(input.getAdditionalInformation());
        ClientDetails result = endpoints.createClientDetails(input);
        assertNull(result.getClientSecret());
        verify(clientDetailsService).create(detail, IdentityZoneHolder.get().getId());
    }

    @Test
    public void testResourceServerCreation() throws Exception {
        detail.setAuthorities(AuthorityUtils.commaSeparatedStringToAuthorityList("uaa.resource"));
        detail.setScope(Arrays.asList(detail.getClientId() + ".some"));
        detail.setAuthorizedGrantTypes(Arrays.asList("client_credentials"));
        endpoints.createClientDetails(detail);
    }

    @Test(expected = InvalidClientDetailsException.class)
    public void testCreateClientDetailsWithPasswordGrant() throws Exception {
        input.setAuthorizedGrantTypes(Arrays.asList("password"));
        ClientDetails result = endpoints.createClientDetails(input);
        assertNull(result.getClientSecret());
        verify(clientRegistrationService).addClientDetails(detail);
    }

    @Test
    public void testFindClientDetails() throws Exception {
        Mockito.when(clientDetailsService.query("filter", "sortBy", true, IdentityZoneHolder.get().getId())).thenReturn(
            Arrays.<ClientDetails> asList(detail));
        SearchResults<?> result = endpoints.listClientDetails("client_id", "filter", "sortBy", "ascending", 1, 100);
        assertEquals(1, result.getResources().size());
        verify(clientDetailsService).query("filter", "sortBy", true, IdentityZoneHolder.get().getId());

        result = endpoints.listClientDetails("", "filter", "sortBy", "ascending", 1, 100);
        assertEquals(1, result.getResources().size());
    }

    @Test(expected = UaaException.class)
    public void testFindClientDetailsInvalidFilter() throws Exception {
        Mockito.when(clientDetailsService.query("filter", "sortBy", true, IdentityZoneHolder.get().getId())).thenThrow(new IllegalArgumentException());
        endpoints.listClientDetails("client_id", "filter", "sortBy", "ascending", 1, 100);
    }

    @Test
    public void testFindClientDetails_Test_Attribute_Filter() throws Exception {
        when(clientDetailsService.query(anyString(), anyString(), anyBoolean(), eq(IdentityZoneHolder.get().getId()))).thenReturn(Arrays.asList(inputs));
        for (String attribute : Arrays.asList("client_id", "resource_ids", "authorized_grant_types", "redirect_uri", "access_token_validity", "refresh_token_validity", "autoapprove","additionalinformation")) {
            SearchResults<Map<String, Object>> result = (SearchResults<Map<String, Object>>) endpoints.listClientDetails(attribute, "client_id pr", "sortBy", "ascending", 1, 100);
            validateAttributeResults(result, 5, Arrays.asList(attribute));
        }


    }

    protected void validateAttributeResults(SearchResults<Map<String,Object>> result , int size, List<String> attributes) {
        assertEquals(5, result.getResources().size());
        for (String s : attributes) {
            result.getResources().stream().forEach((map) ->
                assertTrue("Expecting attribute "+s+" to be present", map.containsKey(s))
            );
        }
    }

    @Test(expected = InvalidClientDetailsException.class)
    public void testUpdateClientDetailsWithNullCallerAndInvalidScope() throws Exception {
        Mockito.when(clientDetailsService.retrieve(input.getClientId(), IdentityZoneHolder.get().getId())).thenReturn(
            new BaseClientDetails(input));
        input.setScope(Arrays.asList("read"));
        ClientDetails result = endpoints.updateClientDetails(input, input.getClientId());
        assertNull(result.getClientSecret());
        detail.setScope(Arrays.asList("read"));
        verify(clientRegistrationService).updateClientDetails(detail);
    }

    @Test(expected = InvalidClientDetailsException.class)
    public void testNonExistentClient1() throws Exception {
        Mockito.when(clientDetailsService.retrieve(input.getClientId(), IdentityZoneHolder.get().getId())).thenThrow(new InvalidClientDetailsException(""));
        endpoints.getClientDetails(input.getClientId());
    }

    @Test(expected = NoSuchClientException.class)
    public void testNonExistentClient2() throws Exception {
        Mockito.when(clientDetailsService.retrieve(input.getClientId(), IdentityZoneHolder.get().getId())).thenThrow(new BadClientCredentialsException());
        endpoints.getClientDetails(input.getClientId());
    }

    @Test
    public void testGetClientDetails() throws Exception {
        Mockito.when(clientDetailsService.retrieve(input.getClientId(), IdentityZoneHolder.get().getId())).thenReturn(input);
        input.setScope(Arrays.asList(input.getClientId() + ".read"));
        input.setAdditionalInformation(Collections.singletonMap("foo", "bar"));
        ClientDetails result = endpoints.getClientDetails(input.getClientId());
        assertNull(result.getClientSecret());
        assertEquals(input.getAdditionalInformation(), result.getAdditionalInformation());
    }

    @Test
    public void testUpdateClientDetails() throws Exception {
        Mockito.when(clientDetailsService.retrieve(input.getClientId(), IdentityZoneHolder.get().getId())).thenReturn(
            new BaseClientDetails(input));
        input.setScope(Arrays.asList(input.getClientId() + ".read"));
        ClientDetails result = endpoints.updateClientDetails(input, input.getClientId());
        assertNull(result.getClientSecret());
        detail.setScope(Arrays.asList(input.getClientId() + ".read"));
        verify(clientRegistrationService).updateClientDetails(detail);
    }

    @Test
    public void testUpdateClientDetailsWithAdditionalInformation() throws Exception {
        Mockito.when(clientDetailsService.retrieve(input.getClientId(), IdentityZoneHolder.get().getId())).thenReturn(
            new BaseClientDetails(input));
        input.setScope(Arrays.asList(input.getClientId() + ".read"));
        input.setAdditionalInformation(Collections.singletonMap("foo", "bar"));
        ClientDetails result = endpoints.updateClientDetails(input, input.getClientId());
        assertNull(result.getClientSecret());
        detail.setScope(input.getScope());
        detail.setAdditionalInformation(input.getAdditionalInformation());
        verify(clientRegistrationService).updateClientDetails(detail);
    }

    @Test
    public void testUpdateClientDetailsRemoveAdditionalInformation() throws Exception {
        input.setAdditionalInformation(Collections.singletonMap("foo", "bar"));
        Mockito.when(clientDetailsService.retrieve(input.getClientId(), IdentityZoneHolder.get().getId())).thenReturn(
            new BaseClientDetails(input));
        input.setAdditionalInformation(Collections.<String, Object> emptyMap());
        ClientDetails result = endpoints.updateClientDetails(input, input.getClientId());
        assertNull(result.getClientSecret());
        verify(clientRegistrationService).updateClientDetails(detail);
    }

    @Test
    public void testPartialUpdateClientDetails() throws Exception {
        BaseClientDetails updated = new BaseClientDetails(detail);
        input = new BaseClientDetails();
        input.setClientId("foo");
        Mockito.when(clientDetailsService.retrieve(input.getClientId(), IdentityZoneHolder.get().getId())).thenReturn(detail);
        input.setScope(Arrays.asList("foo.write"));
        updated.setScope(input.getScope());
        updated.setClientSecret(null);
        updated.setRegisteredRedirectUri(SINGLE_REDIRECT_URL);
        ClientDetails result = endpoints.updateClientDetails(input, input.getClientId());
        assertNull(result.getClientSecret());
        verify(clientRegistrationService).updateClientDetails(updated);
    }

    @Test
    public void testChangeSecret() throws Exception {
        Authentication auth = mock(Authentication.class);
        when(auth.isAuthenticated()).thenReturn(true);
        when(authenticationManager.authenticate(any(Authentication.class))).thenReturn(auth);

        when(clientDetailsService.retrieve(detail.getClientId(), IdentityZoneHolder.get().getId())).thenReturn(detail);
        SecurityContextAccessor sca = mock(SecurityContextAccessor.class);
        when(sca.getClientId()).thenReturn(detail.getClientId());
        when(sca.isClient()).thenReturn(true);
        setSecurityContextAccessor(sca);

        SecretChangeRequest change = new SecretChangeRequest();
        change.setOldSecret(detail.getClientSecret());
        change.setSecret("newpassword");
        endpoints.changeSecret(detail.getClientId(), change);
        verify(clientRegistrationService).updateClientSecret(detail.getClientId(), "newpassword");

    }

    @Test
    public void testAddSecret() {
        SecurityContextAccessor sca = mock(SecurityContextAccessor.class);
        when(sca.getClientId()).thenReturn("bar");
        when(sca.isClient()).thenReturn(true);
        when(sca.isAdmin()).thenReturn(true);
        setSecurityContextAccessor(sca);

        when(clientDetailsService.retrieve(detail.getClientId(), IdentityZoneHolder.get().getId())).thenReturn(detail);

        SecretChangeRequest change = new SecretChangeRequest();
        change.setSecret("newpassword");
        change.setChangeMode(ADD);

        endpoints.changeSecret(detail.getClientId(), change);
        verify(clientRegistrationService).addClientSecret(detail.getClientId(), "newpassword", IdentityZoneHolder.get().getId());
    }

    @Test
    public void testAddingThirdSecretForClient() {
        SecurityContextAccessor sca = mock(SecurityContextAccessor.class);
        when(sca.getClientId()).thenReturn("bar");
        when(sca.isClient()).thenReturn(true);
        when(sca.isAdmin()).thenReturn(true);
        setSecurityContextAccessor(sca);

        detail.setClientSecret("hash1 hash2");
        when(clientDetailsService.retrieve(detail.getClientId(), IdentityZoneHolder.get().getId())).thenReturn(detail);

        SecretChangeRequest change = new SecretChangeRequest();
        change.setSecret("newpassword");
        change.setOldSecret("hash1");
        change.setChangeMode(ADD);
        expected.expect(InvalidClientDetailsException.class);
        expected.expectMessage("client secret is either empty or client already has two secrets.");
        endpoints.changeSecret(detail.getClientId(), change);
    }

    @Test
    public void testDeleteSecret() {
        SecurityContextAccessor sca = mock(SecurityContextAccessor.class);
        when(sca.getClientId()).thenReturn("bar");
        when(sca.isClient()).thenReturn(true);
        when(sca.isAdmin()).thenReturn(true);
        setSecurityContextAccessor(sca);

        detail.setClientSecret("hash1 hash2");
        when(clientDetailsService.retrieve(detail.getClientId(), IdentityZoneHolder.get().getId())).thenReturn(detail);
        SecretChangeRequest change = new SecretChangeRequest();
        change.setChangeMode(DELETE);

        endpoints.changeSecret(detail.getClientId(), change);
        verify(clientRegistrationService).deleteClientSecret(detail.getClientId(), IdentityZoneHolder.get().getId());
    }

    @Test
    public void testDeleteSecretWhenOnlyOneSecret() {
        SecurityContextAccessor sca = mock(SecurityContextAccessor.class);
        when(sca.getClientId()).thenReturn("bar");
        when(sca.isClient()).thenReturn(true);
        when(sca.isAdmin()).thenReturn(true);
        setSecurityContextAccessor(sca);

        detail.setClientSecret("hash1");
        when(clientDetailsService.retrieve(detail.getClientId(), IdentityZoneHolder.get().getId())).thenReturn(detail);
        SecretChangeRequest change = new SecretChangeRequest();
        change.setChangeMode(DELETE);

        expected.expect(InvalidClientDetailsException.class);
        expected.expectMessage("client secret is either empty or client has only one secret.");

        endpoints.changeSecret(detail.getClientId(), change);
    }

    @Test
    public void testChangeSecretDeniedForUser() throws Exception {

        when(clientDetailsService.retrieve(detail.getClientId(), IdentityZoneHolder.get().getId())).thenReturn(detail);

        SecurityContextAccessor sca = mock(SecurityContextAccessor.class);
        when(sca.getClientId()).thenReturn(detail.getClientId());
        when(sca.isClient()).thenReturn(false);
        setSecurityContextAccessor(sca);

        SecretChangeRequest change = new SecretChangeRequest();
        change.setOldSecret(detail.getClientSecret());
        change.setSecret("newpassword");
        expected.expect(InvalidClientDetailsException.class);
        expected.expectMessage("Only a client");
        endpoints.changeSecret(detail.getClientId(), change);

    }

    @Test
    public void testChangeSecretDeniedForNonAdmin() throws Exception {

        when(clientDetailsService.retrieve(detail.getClientId(), IdentityZoneHolder.get().getId())).thenReturn(detail);

        SecurityContextAccessor sca = mock(SecurityContextAccessor.class);
        when(sca.getClientId()).thenReturn("bar");
        when(sca.isClient()).thenReturn(true);
        when(sca.isAdmin()).thenReturn(false);
        setSecurityContextAccessor(sca);

        SecretChangeRequest change = new SecretChangeRequest();
        change.setSecret("newpassword");
        expected.expect(InvalidClientDetailsException.class);
        expected.expectMessage("Not permitted to change");
        endpoints.changeSecret(detail.getClientId(), change);

    }

    @Test
    public void testAddSecretDeniedForNonAdmin() throws Exception {

        when(clientDetailsService.retrieve(detail.getClientId(), IdentityZoneHolder.get().getId())).thenReturn(detail);

        SecurityContextAccessor sca = mock(SecurityContextAccessor.class);
        when(sca.getClientId()).thenReturn("bar");
        when(sca.isClient()).thenReturn(true);
        when(sca.isAdmin()).thenReturn(false);
        setSecurityContextAccessor(sca);

        SecretChangeRequest change = new SecretChangeRequest();
        change.setSecret("newpassword");
        change.setChangeMode(ADD);
        expected.expect(InvalidClientDetailsException.class);
        expected.expectMessage("Not permitted to change");
        endpoints.changeSecret(detail.getClientId(), change);

    }

    @Test
    public void testChangeSecretDeniedWhenOldSecretNotProvided() throws Exception {

        when(clientDetailsService.retrieve(detail.getClientId(), IdentityZoneHolder.get().getId())).thenReturn(detail);


        when(authenticationManager.authenticate(any(Authentication.class))).thenThrow(new BadCredentialsException(""));


        SecurityContextAccessor sca = mock(SecurityContextAccessor.class);
        when(sca.getClientId()).thenReturn(detail.getClientId());
        when(sca.isClient()).thenReturn(true);
        when(sca.isAdmin()).thenReturn(false);
        setSecurityContextAccessor(sca);

        SecretChangeRequest change = new SecretChangeRequest();
        change.setSecret("newpassword");
        expected.expect(InvalidClientDetailsException.class);
        expected.expectMessage("Previous secret is required");
        endpoints.changeSecret(detail.getClientId(), change);

    }

    @Test
    public void testChangeSecretByAdmin() throws Exception {

        when(clientDetailsService.retrieve(detail.getClientId(), IdentityZoneHolder.get().getId())).thenReturn(detail);

        SecurityContextAccessor sca = mock(SecurityContextAccessor.class);
        when(sca.getClientId()).thenReturn("admin");
        when(sca.isClient()).thenReturn(true);
        when(sca.isAdmin()).thenReturn(true);
        setSecurityContextAccessor(sca);

        SecretChangeRequest change = new SecretChangeRequest();
        change.setOldSecret(detail.getClientSecret());
        change.setSecret("newpassword");
        endpoints.changeSecret(detail.getClientId(), change);
        verify(clientRegistrationService).updateClientSecret(detail.getClientId(), "newpassword");

    }


    @Test(expected = InvalidClientSecretException.class)
    public void testChangeSecretDeniedTooLong() throws Exception {
        testZone.getConfig().setClientSecretPolicy(new ClientSecretPolicy(0,5,0,0,0,0,6));
        String complexPolicySatisfyingSecret = "Secret1@";

        when(clientDetailsService.retrieve(detail.getClientId())).thenReturn(detail);

        SecurityContextAccessor sca = mock(SecurityContextAccessor.class);
        when(sca.getClientId()).thenReturn("admin");
        when(sca.isClient()).thenReturn(true);
        when(sca.isAdmin()).thenReturn(true);
        setSecurityContextAccessor(sca);

        SecretChangeRequest change = new SecretChangeRequest();
        change.setOldSecret(detail.getClientSecret());
        change.setSecret(complexPolicySatisfyingSecret);
        endpoints.changeSecret(detail.getClientId(), change);
    }


    @Test
    public void testRemoveClientDetailsAdminCaller() throws Exception {
        Mockito.when(securityContextAccessor.isAdmin()).thenReturn(true);
        Mockito.when(clientDetailsService.retrieve("foo", IdentityZoneHolder.get().getId())).thenReturn(detail);
        ClientDetails result = endpoints.removeClientDetails("foo");
        assertNull(result.getClientSecret());
        ArgumentCaptor<EntityDeletedEvent> captor = ArgumentCaptor.forClass(EntityDeletedEvent.class);
        verify(endpoints).publish(captor.capture());
        verify(clientRegistrationService).removeClientDetails("foo");
        assertNotNull(captor.getValue());
        Object deleted = captor.getValue().getDeleted();
        assertNotNull(deleted);
        assertTrue(deleted instanceof ClientDetails);
        assertEquals("foo", ((ClientDetails)deleted).getClientId());
    }

    @Test(expected = InvalidClientDetailsException.class)
    public void testScopeIsRestrictedByCaller() throws Exception {
        BaseClientDetails caller = new BaseClientDetails("caller", null, "none", "client_credentials,implicit",
            "uaa.none");
        when(clientDetailsService.retrieve("caller", IdentityZoneHolder.get().getId())).thenReturn(caller);
        setSecurityContextAccessor(new StubSecurityContextAccessor() {
            @Override
            public String getClientId() {
                return "caller";
            }
        });
        detail.setScope(Arrays.asList("some"));
        endpoints.createClientDetails(detail);
    }

    @Test
    public void testValidScopeIsNotRestrictedByCaller() throws Exception {
        BaseClientDetails caller = new BaseClientDetails("caller", null, "none", "client_credentials,implicit",
            "uaa.none");
        when(clientDetailsService.retrieve("caller", IdentityZoneHolder.get().getId())).thenReturn(caller);
        setSecurityContextAccessor(new StubSecurityContextAccessor() {
            @Override
            public String getClientId() {
                return "caller";
            }
        });
        detail.setScope(Arrays.asList("none"));
        endpoints.createClientDetails(detail);
    }

    @Test
    public void testClientPrefixScopeIsNotRestrictedByClient() throws Exception {
        BaseClientDetails caller = new BaseClientDetails("caller", null, "none", "client_credentials,implicit",
            "uaa.none");
        when(clientDetailsService.retrieve("caller", IdentityZoneHolder.get().getId())).thenReturn(caller);
        setSecurityContextAccessor(new StubSecurityContextAccessor() {
            @Override
            public String getClientId() {
                return "caller";
            }
        });
        detail.setScope(Arrays.asList(detail.getClientId() + ".read"));
        endpoints.createClientDetails(detail);
    }

    @Test(expected = InvalidClientDetailsException.class)
    public void testAuthorityIsRestrictedByCaller() throws Exception {
        BaseClientDetails caller = new BaseClientDetails("caller", null, "none", "client_credentials,implicit",
            "uaa.none");
        when(clientDetailsService.retrieve("caller", IdentityZoneHolder.get().getId())).thenReturn(caller);
        setSecurityContextAccessor(new StubSecurityContextAccessor() {
            @Override
            public String getClientId() {
                return "caller";
            }
        });
        detail.setAuthorities(AuthorityUtils.commaSeparatedStringToAuthorityList("uaa.some"));
        endpoints.createClientDetails(detail);
    }

    @Test
    public void testAuthorityAllowedByCaller() throws Exception {
        BaseClientDetails caller = new BaseClientDetails("caller", null, "uaa.none", "client_credentials,implicit",
            "uaa.none");
        when(clientDetailsService.retrieve("caller", IdentityZoneHolder.get().getId())).thenReturn(caller);
        setSecurityContextAccessor(new StubSecurityContextAccessor() {
            @Override
            public String getClientId() {
                return "caller";
            }
        });
        detail.setAuthorities(AuthorityUtils.commaSeparatedStringToAuthorityList("uaa.none"));
        endpoints.createClientDetails(detail);
    }

    @Test(expected = InvalidClientDetailsException.class)
    public void cannotExpandScope() throws Exception {
        BaseClientDetails caller = new BaseClientDetails();
        caller.setScope(Arrays.asList("none"));
        when(clientDetailsService.retrieve("caller", IdentityZoneHolder.get().getId())).thenReturn(caller);
        detail.setAuthorizedGrantTypes(Arrays.asList("implicit"));
        detail.setClientSecret("hello");
        endpoints.createClientDetails(detail);
    }

    @Test(expected = InvalidClientDetailsException.class)
    public void implicitClientWithNonEmptySecretIsRejected() throws Exception {
        detail.setAuthorizedGrantTypes(Arrays.asList("implicit"));
        detail.setClientSecret("hello");
        endpoints.createClientDetails(detail);
    }

    @Test(expected = InvalidClientDetailsException.class)
    public void implicitAndAuthorizationCodeClientIsRejected() throws Exception {
        detail.setAuthorizedGrantTypes(Arrays.asList("implicit", "authorization_code"));
        detail.setClientSecret("hello");
        endpoints.createClientDetails(detail);
    }

    @Test(expected = InvalidClientDetailsException.class)
    public void implicitAndAuthorizationCodeClientIsRejectedWithNullPassword() throws Exception {
        detail.setAuthorizedGrantTypes(Arrays.asList("implicit", "authorization_code"));
        detail.setClientSecret(null);
        endpoints.createClientDetails(detail);
    }

    @Test(expected = InvalidClientDetailsException.class)
    public void implicitAndAuthorizationCodeClientIsRejectedForAdmin() throws Exception {
        setSecurityContextAccessor(new StubSecurityContextAccessor() {
            @Override
            public boolean isAdmin() {
                return true;
            }
        });
        detail.setAuthorizedGrantTypes(Arrays.asList("implicit", "authorization_code"));
        detail.setClientSecret("hello");
        endpoints.createClientDetails(detail);
    }

    @Test(expected = InvalidClientDetailsException.class)
    public void nonImplicitClientWithEmptySecretIsRejected() throws Exception {
        detail.setAuthorizedGrantTypes(Arrays.asList("authorization_code"));
        detail.setClientSecret("");
        endpoints.createClientDetails(detail);
    }

    @Test
    public void updateNonImplicitClientWithEmptySecretIsOk() throws Exception {
        Mockito.when(securityContextAccessor.isAdmin()).thenReturn(true);
        detail.setAuthorizedGrantTypes(Arrays.asList("authorization_code"));
        detail.setClientSecret(null);
        endpoints.updateClientDetails(detail, detail.getClientId());
    }

    @Test(expected = InvalidClientDetailsException.class)
    public void updateNonImplicitClientAndMakeItImplicit() throws Exception {
        assertFalse(detail.getAuthorizedGrantTypes().contains("implicit"));
        detail.setAuthorizedGrantTypes(Arrays.asList("authorization_code", "implicit"));
        detail.setClientSecret(null);
        endpoints.updateClientDetails(detail, detail.getClientId());
    }

    @Test(expected = InvalidClientDetailsException.class)
    public void invalidGrantTypeIsRejected() throws Exception {
        detail.setAuthorizedGrantTypes(Arrays.asList("not_a_grant_type"));
        endpoints.createClientDetails(detail);
    }

    @Test
    public void testHandleNoSuchClient() throws Exception {
        ResponseEntity<Void> result = endpoints.handleNoSuchClient(new NoSuchClientException("No such client: foo"));
        assertEquals(HttpStatus.NOT_FOUND, result.getStatusCode());
    }

    @Test
    public void testHandleClientAlreadyExists() throws Exception {
        ResponseEntity<InvalidClientDetailsException> result = endpoints
            .handleClientAlreadyExists(new ClientAlreadyExistsException("No such client: foo"));
        assertEquals(HttpStatus.CONFLICT, result.getStatusCode());
    }

    @Test
    public void testErrorHandler() throws Exception {
        ResponseEntity<InvalidClientDetailsException> result = endpoints
            .handleInvalidClientDetails(new InvalidClientDetailsException("No such client: foo"));
        assertEquals(HttpStatus.BAD_REQUEST, result.getStatusCode());
        assertEquals(1, endpoints.getErrorCounts().size());
    }

    @Test
    public void testCreateClientWithAutoapproveScopesList() throws Exception {
        when(clientDetailsService.retrieve(anyString(), anyString())).thenReturn(input);
        List<String> scopes = Arrays.asList("foo.read","foo.write");
        List<String> autoApproveScopes = Arrays.asList("foo.read");
        input.setScope(scopes);
        detail.setScope(scopes);
        input.setAutoApproveScopes(autoApproveScopes);
        detail.setAutoApproveScopes(autoApproveScopes);
        detail.setAuthorizedGrantTypes(input.getAuthorizedGrantTypes());
        ClientDetails result = endpoints.createClientDetails(input);
        assertNull(result.getClientSecret());
        ArgumentCaptor<BaseClientDetails> clientCaptor = ArgumentCaptor.forClass(BaseClientDetails.class);
        verify(clientDetailsService).create(clientCaptor.capture(), anyString());
        BaseClientDetails created = clientCaptor.getValue();
        assertSetEquals(autoApproveScopes, created.getAutoApproveScopes());
        assertTrue(created.isAutoApprove("foo.read"));
        assertFalse(created.isAutoApprove("foo.write"));
    }

    private static void assertSetEquals(Collection<?> a, Collection<?> b) {
        assertTrue("expected " + a + " but was " + b, a == null && b == null || a != null && b != null && a.containsAll(b) && b.containsAll(a));
    }

    @Test
    public void testCreateClientWithAutoapproveScopesTrue() throws Exception {
        when(clientDetailsService.retrieve(anyString(), anyString())).thenReturn(input);
        List<String> scopes = Arrays.asList("foo.read","foo.write");
        List<String> autoApproveScopes = Arrays.asList("true");
        input.setScope(scopes);
        detail.setScope(scopes);
        input.setAutoApproveScopes(autoApproveScopes);
        detail.setAutoApproveScopes(autoApproveScopes);
        detail.setAuthorizedGrantTypes(input.getAuthorizedGrantTypes());
        ClientDetails result = endpoints.createClientDetails(input);
        assertNull(result.getClientSecret());
        ArgumentCaptor<BaseClientDetails> clientCaptor = ArgumentCaptor.forClass(BaseClientDetails.class);
        verify(clientDetailsService).create(clientCaptor.capture(), anyString());
        BaseClientDetails created = clientCaptor.getValue();
        assertSetEquals(autoApproveScopes, created.getAutoApproveScopes());
        assertTrue(created.isAutoApprove("foo.read"));
        assertTrue(created.isAutoApprove("foo.write"));
    }


    @Test
    public void testUpdateClientWithAutoapproveScopesList() throws Exception {
        List<String> scopes = Arrays.asList("foo.read","foo.write");
        List<String> autoApproveScopes = Arrays.asList("foo.read");

        input.setScope(scopes);
        detail.setScope(scopes);
        detail.setAutoApproveScopes(autoApproveScopes);

        Mockito.when(clientDetailsService.retrieve(input.getClientId(), IdentityZoneHolder.get().getId())).thenReturn(
            new BaseClientDetails(input));
        ClientDetails result = endpoints.updateClientDetails(detail, input.getClientId());
        assertNull(result.getClientSecret());
        ArgumentCaptor<BaseClientDetails> clientCaptor = ArgumentCaptor.forClass(BaseClientDetails.class);
        verify(clientRegistrationService).updateClientDetails(clientCaptor.capture(), anyString());
        BaseClientDetails updated = clientCaptor.getValue();
        assertSetEquals(autoApproveScopes, updated.getAutoApproveScopes());
        assertTrue(updated.isAutoApprove("foo.read"));
        assertFalse(updated.isAutoApprove("foo.write"));
    }

    @Test
    public void testUpdateClientWithAutoapproveScopesTrue() throws Exception {
        List<String> scopes = Arrays.asList("foo.read","foo.write");
        List<String> autoApproveScopes = Arrays.asList("true");

        input.setScope(scopes);
        detail.setScope(scopes);
        detail.setAutoApproveScopes(autoApproveScopes);

        Mockito.when(clientDetailsService.retrieve(input.getClientId(), IdentityZoneHolder.get().getId())).thenReturn(
            new BaseClientDetails(input));
        ArgumentCaptor<BaseClientDetails> clientCaptor = ArgumentCaptor.forClass(BaseClientDetails.class);
        ClientDetails result = endpoints.updateClientDetails(detail, input.getClientId());
        assertNull(result.getClientSecret());
        verify(clientRegistrationService).updateClientDetails(clientCaptor.capture(), anyString());
        BaseClientDetails updated = clientCaptor.getValue();
        assertSetEquals(autoApproveScopes, updated.getAutoApproveScopes());
        assertTrue(updated.isAutoApprove("foo.read"));
        assertTrue(updated.isAutoApprove("foo.write"));
    }
}<|MERGE_RESOLUTION|>--- conflicted
+++ resolved
@@ -26,19 +26,17 @@
 import org.cloudfoundry.identity.uaa.resources.SimpleAttributeNameMapper;
 import org.cloudfoundry.identity.uaa.security.SecurityContextAccessor;
 import org.cloudfoundry.identity.uaa.security.StubSecurityContextAccessor;
-<<<<<<< HEAD
-import org.cloudfoundry.identity.uaa.zone.ClientServicesExtension;
-import org.cloudfoundry.identity.uaa.zone.IdentityZoneHolder;
-=======
 import org.cloudfoundry.identity.uaa.zone.*;
 import org.junit.After;
->>>>>>> 7167ae5d
+import org.cloudfoundry.identity.uaa.zone.IdentityZoneHolder;
 import org.junit.Before;
 import org.junit.Rule;
 import org.junit.Test;
 import org.junit.rules.ExpectedException;
 import org.mockito.ArgumentCaptor;
 import org.mockito.Mockito;
+import org.mockito.invocation.InvocationOnMock;
+import org.mockito.stubbing.Answer;
 import org.springframework.context.ApplicationEvent;
 import org.springframework.context.ApplicationEventPublisher;
 import org.springframework.http.HttpStatus;
@@ -132,6 +130,7 @@
 
     @Before
     public void setUp() throws Exception {
+        testZone.setId("testzone");
         endpoints = spy(new ClientAdminEndpoints());
 
         clientDetailsService = Mockito.mock(NoOpClientDetailsResourceManager.class);
@@ -273,7 +272,7 @@
     public void testCreateClientDetails_With_Secret_Length_Less_Than_MinLength() throws Exception {
         testZone.getConfig().setClientSecretPolicy(new ClientSecretPolicy(7,255,0,0,0,0,6));
         IdentityZoneHolder.set(testZone);
-        when(clientDetailsService.retrieve(anyString())).thenReturn(input);
+        when(clientDetailsService.retrieve(anyString(), anyString())).thenReturn(input);
         ClientDetails result = endpoints.createClientDetails(input);
     }
 
@@ -281,7 +280,7 @@
     public void testCreateClientDetails_With_Secret_Length_Greater_Than_MaxLength() throws Exception {
         testZone.getConfig().setClientSecretPolicy(new ClientSecretPolicy(0,5,0,0,0,0,6));
         IdentityZoneHolder.set(testZone);
-        when(clientDetailsService.retrieve(anyString())).thenReturn(input);
+        when(clientDetailsService.retrieve(anyString(), anyString())).thenReturn(input);
         ClientDetails result = endpoints.createClientDetails(input);
     }
 
@@ -289,7 +288,7 @@
     public void testCreateClientDetails_With_Secret_Require_Digit() throws Exception {
         testZone.getConfig().setClientSecretPolicy(new ClientSecretPolicy(0,5,0,0,1,0,6));
         IdentityZoneHolder.set(testZone);
-        when(clientDetailsService.retrieve(anyString())).thenReturn(input);
+        when(clientDetailsService.retrieve(anyString(), anyString())).thenReturn(input);
         ClientDetails result = endpoints.createClientDetails(input);
     }
 
@@ -297,7 +296,7 @@
     public void testCreateClientDetails_With_Secret_Require_Uppercase() throws Exception {
         testZone.getConfig().setClientSecretPolicy(new ClientSecretPolicy(0,5,1,0,0,0,6));
         IdentityZoneHolder.set(testZone);
-        when(clientDetailsService.retrieve(anyString())).thenReturn(input);
+        when(clientDetailsService.retrieve(anyString(), anyString())).thenReturn(input);
         ClientDetails result = endpoints.createClientDetails(input);
     }
 
@@ -305,7 +304,7 @@
     public void testCreateClientDetails_With_Secret_Require_Lowercase() throws Exception {
         testZone.getConfig().setClientSecretPolicy(new ClientSecretPolicy(0,5,0,1,0,0,6));
         IdentityZoneHolder.set(testZone);
-        when(clientDetailsService.retrieve(anyString())).thenReturn(input);
+        when(clientDetailsService.retrieve(anyString(), anyString())).thenReturn(input);
         ClientDetails result = endpoints.createClientDetails(input);
     }
 
@@ -313,7 +312,7 @@
     public void testCreateClientDetails_With_Secret_Require_Special_Character() throws Exception {
         testZone.getConfig().setClientSecretPolicy(new ClientSecretPolicy(0,5,0,0,0,1,6));
         IdentityZoneHolder.set(testZone);
-        when(clientDetailsService.retrieve(anyString())).thenReturn(input);
+        when(clientDetailsService.retrieve(anyString(), anyString())).thenReturn(input);
         ClientDetails result = endpoints.createClientDetails(input);
     }
 
@@ -324,10 +323,10 @@
         String complexPolicySatisfyingSecret = "Secret1@";
         input.setClientSecret(complexPolicySatisfyingSecret);
         detail.setClientSecret(complexPolicySatisfyingSecret);
-        when(clientDetailsService.retrieve(anyString())).thenReturn(input);
-        ClientDetails result = endpoints.createClientDetails(input);
-        assertNull(result.getClientSecret());
-        verify(clientDetailsService).create(detail);
+        when(clientDetailsService.retrieve(anyString(), anyString())).thenReturn(input);
+        ClientDetails result = endpoints.createClientDetails(input);
+        assertNull(result.getClientSecret());
+        verify(clientDetailsService).create(detail, testZone.getId());
         assertEquals(1463510591, result.getAdditionalInformation().get("lastModified"));
     }
 
@@ -798,7 +797,7 @@
         testZone.getConfig().setClientSecretPolicy(new ClientSecretPolicy(0,5,0,0,0,0,6));
         String complexPolicySatisfyingSecret = "Secret1@";
 
-        when(clientDetailsService.retrieve(detail.getClientId())).thenReturn(detail);
+        when(clientDetailsService.retrieve(detail.getClientId(), testZone.getId())).thenReturn(detail);
 
         SecurityContextAccessor sca = mock(SecurityContextAccessor.class);
         when(sca.getClientId()).thenReturn("admin");
@@ -811,7 +810,6 @@
         change.setSecret(complexPolicySatisfyingSecret);
         endpoints.changeSecret(detail.getClientId(), change);
     }
-
 
     @Test
     public void testRemoveClientDetailsAdminCaller() throws Exception {
