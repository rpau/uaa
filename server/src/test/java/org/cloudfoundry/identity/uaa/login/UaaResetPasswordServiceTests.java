/*******************************************************************************
 *     Cloud Foundry
 *     Copyright (c) [2009-2016] Pivotal Software, Inc. All Rights Reserved.
 *
 *     This product is licensed to you under the Apache License, Version 2.0 (the "License").
 *     You may not use this product except in compliance with the License.
 *
 *     This product includes a number of subcomponents with
 *     separate copyright notices and license terms. Your use of these
 *     subcomponents is subject to the terms and conditions of the
 *     subcomponent's license, as noted in the LICENSE file.
 *******************************************************************************/
package org.cloudfoundry.identity.uaa.login;

import org.cloudfoundry.identity.uaa.account.ConflictException;
import org.cloudfoundry.identity.uaa.account.ForgotPasswordInfo;
import org.cloudfoundry.identity.uaa.account.NotFoundException;
import org.cloudfoundry.identity.uaa.account.ResetPasswordService.ResetPasswordResponse;
import org.cloudfoundry.identity.uaa.account.UaaResetPasswordService;
import org.cloudfoundry.identity.uaa.account.event.ResetPasswordRequestEvent;
import org.cloudfoundry.identity.uaa.authentication.InvalidCodeException;
import org.cloudfoundry.identity.uaa.codestore.ExpiringCode;
import org.cloudfoundry.identity.uaa.codestore.ExpiringCodeStore;
import org.cloudfoundry.identity.uaa.scim.ScimMeta;
import org.cloudfoundry.identity.uaa.scim.ScimUser;
import org.cloudfoundry.identity.uaa.scim.ScimUserProvisioning;
import org.cloudfoundry.identity.uaa.scim.exception.InvalidPasswordException;
import org.cloudfoundry.identity.uaa.scim.validate.PasswordValidator;
import org.cloudfoundry.identity.uaa.test.MockAuthentication;
import org.cloudfoundry.identity.uaa.zone.ClientServicesExtension;
import org.cloudfoundry.identity.uaa.zone.IdentityZoneHolder;
import org.junit.After;
import org.junit.Assert;
import org.junit.Before;
import org.junit.Rule;
import org.junit.Test;
import org.junit.rules.ExpectedException;
import org.mockito.ArgumentCaptor;
import org.springframework.context.ApplicationEventPublisher;
import org.springframework.core.io.support.ResourcePropertySource;
import org.springframework.security.core.Authentication;
import org.springframework.security.core.context.SecurityContext;
import org.springframework.security.core.context.SecurityContextHolder;
import org.springframework.security.oauth2.provider.NoSuchClientException;
import org.springframework.security.oauth2.provider.client.BaseClientDetails;

import java.sql.Timestamp;
import java.util.Arrays;
import java.util.Collections;
import java.util.Date;

import static org.hamcrest.Matchers.equalTo;
import static org.hamcrest.Matchers.sameInstance;
import static org.junit.Assert.assertEquals;
import static org.junit.Assert.assertThat;
import static org.junit.Assert.fail;
import static org.mockito.Matchers.any;
import static org.mockito.Matchers.anyString;
import static org.mockito.Matchers.contains;
import static org.mockito.Matchers.eq;
import static org.mockito.Mockito.doThrow;
import static org.mockito.Mockito.mock;
import static org.mockito.Mockito.times;
import static org.mockito.Mockito.verify;
import static org.mockito.Mockito.when;
import static org.springframework.http.HttpStatus.UNPROCESSABLE_ENTITY;

public class UaaResetPasswordServiceTests {

    private UaaResetPasswordService uaaResetPasswordService;
    private ExpiringCodeStore codeStore;
    private ScimUserProvisioning scimUserProvisioning;
    private PasswordValidator passwordValidator;
    private ClientServicesExtension clientDetailsService;
    private ResourcePropertySource resourcePropertySource;

    @Before
    public void setUp() throws Exception {
        SecurityContextHolder.clearContext();
        IdentityZoneHolder.clear();
        scimUserProvisioning = mock(ScimUserProvisioning.class);
        codeStore = mock(ExpiringCodeStore.class);
        passwordValidator = mock(PasswordValidator.class);
        clientDetailsService = mock(ClientServicesExtension.class);
        resourcePropertySource = mock(ResourcePropertySource.class);
        uaaResetPasswordService = new UaaResetPasswordService(scimUserProvisioning, codeStore, passwordValidator, clientDetailsService, resourcePropertySource);
    }

    @After
    public void tearDown() {
        SecurityContextHolder.clearContext();
        IdentityZoneHolder.clear();
    }

    @Rule
    public ExpectedException expectedException = ExpectedException.none();

    @Test
    public void forgotPassword_ResetCodeIsReturnedSuccessfully() throws Exception {
        ScimUser user = new ScimUser("user-id-001","exampleUser","firstName","lastName");
        user.setPasswordLastModified(new Date(1234));
        user.setPrimaryEmail("user@example.com");
        String zoneID = IdentityZoneHolder.get().getId();
        when(scimUserProvisioning.query(contains("origin"), eq(zoneID))).thenReturn(Arrays.asList(user));
        Timestamp expiresAt = new Timestamp(System.currentTimeMillis());

        ArgumentCaptor<String> captor = ArgumentCaptor.forClass(String.class);

<<<<<<< HEAD
        when(codeStore.generateCode(eq("{\"user_id\":\"user-id-001\",\"username\":\"user@example.com\",\"passwordModifiedTime\":1234,\"client_id\":\"example\",\"redirect_uri\":\"redirect.example.com\"}"),
                                    any(Timestamp.class), anyString(), anyString())).thenReturn(new ExpiringCode("code", expiresAt, "user-id-001", null));
=======
        when(codeStore.generateCode(eq("{\"user_id\":\"user-id-001\",\"username\":\"exampleUser\",\"passwordModifiedTime\":1234,\"client_id\":\"example\",\"redirect_uri\":\"redirect.example.com\"}"),
                                    any(Timestamp.class), anyString())).thenReturn(new ExpiringCode("code", expiresAt, "user-id-001", null));
>>>>>>> 924e8d55

        ForgotPasswordInfo forgotPasswordInfo = uaaResetPasswordService.forgotPassword("exampleUser", "example", "redirect.example.com");

        verify(codeStore).expireByIntent(captor.capture(), anyString());
        assertEquals(UaaResetPasswordService.FORGOT_PASSWORD_INTENT_PREFIX+user.getId(), captor.getValue());
        assertThat(forgotPasswordInfo.getUserId(), equalTo("user-id-001"));
        assertThat(forgotPasswordInfo.getEmail(), equalTo("user@example.com"));
        ExpiringCode resetPasswordCode = forgotPasswordInfo.getResetPasswordCode();
        assertThat(resetPasswordCode.getCode(), equalTo("code"));
        assertThat(resetPasswordCode.getExpiresAt(), equalTo(expiresAt));
        assertThat(resetPasswordCode.getData(), equalTo("user-id-001"));
    }



    @Test
    public void forgotPassword_PublishesResetPasswordRequestEvent() throws Exception {
        ApplicationEventPublisher publisher = mock(ApplicationEventPublisher.class);
        Authentication authentication = mock(Authentication.class);
        uaaResetPasswordService.setApplicationEventPublisher(publisher);
        SecurityContextHolder.getContext().setAuthentication(authentication);
        ScimUser user = new ScimUser("user-id-001", "exampleUser", "firstName", "lastName");
        user.setPrimaryEmail("user@example.com");
        String zoneId = IdentityZoneHolder.get().getId();
        when(scimUserProvisioning.query(contains("origin"), eq(zoneId))).thenReturn(Arrays.asList(user));
        Timestamp expiresAt = new Timestamp(System.currentTimeMillis());
        when(codeStore.generateCode(anyString(), any(Timestamp.class), anyString(), anyString())).thenReturn(new ExpiringCode("code", expiresAt, "user-id-001", null));

        uaaResetPasswordService.forgotPassword("exampleUser", "", "");
        ArgumentCaptor<ResetPasswordRequestEvent> captor = ArgumentCaptor.forClass(ResetPasswordRequestEvent.class);
        verify(publisher).publishEvent(captor.capture());
        ResetPasswordRequestEvent event = captor.getValue();
        assertThat(event.getSource(), equalTo("exampleUser"));
        assertThat(event.getCode(), equalTo("code"));
        assertThat(event.getEmail(), equalTo("user@example.com"));
        assertThat(event.getAuthentication(), sameInstance(authentication));
    }

    @Test
    public void forgotPassword_ThrowsConflictException() throws Exception {
        ScimUser user = new ScimUser("user-id-001","exampleUser","firstName","lastName");
        user.setPrimaryEmail("user@example.com");
<<<<<<< HEAD
        String zoneId = IdentityZoneHolder.get().getId();
        when(scimUserProvisioning.query(contains("origin"), eq(zoneId))).thenReturn(Arrays.asList(new ScimUser[]{}));
        when(scimUserProvisioning.query(eq("userName eq \"user@example.com\""), eq(zoneId))).thenReturn(Arrays.asList(new ScimUser[]{user}));
        when(codeStore.generateCode(anyString(), any(Timestamp.class), eq(null), anyString())).thenReturn(new ExpiringCode("code", new Timestamp(System.currentTimeMillis()), "user-id-001", null));
        when(codeStore.retrieveCode(anyString(), anyString())).thenReturn(new ExpiringCode("code", new Timestamp(System.currentTimeMillis()), "user-id-001", null));
=======
        when(scimUserProvisioning.query(contains("origin"))).thenReturn(Arrays.asList(new ScimUser[]{}));
        when(scimUserProvisioning.query(eq("userName eq \"exampleUser\""))).thenReturn(Arrays.asList(new ScimUser[]{user}));
        when(codeStore.generateCode(anyString(), any(Timestamp.class), eq(null))).thenReturn(new ExpiringCode("code", new Timestamp(System.currentTimeMillis()), "user-id-001", null));
        when(codeStore.retrieveCode(anyString())).thenReturn(new ExpiringCode("code", new Timestamp(System.currentTimeMillis()),"user-id-001", null));
>>>>>>> 924e8d55

        try {
            uaaResetPasswordService.forgotPassword("exampleUser", "", "");
            fail();
        } catch (ConflictException e) {
            assertThat(e.getUserId(), equalTo("user-id-001"));
        }
    }

    @Test(expected = NotFoundException.class)
    public void forgotPassword_ThrowsNotFoundException_ScimUserNotFoundInUaa() throws Exception {
        uaaResetPasswordService.forgotPassword("exampleUser", "", "");
    }

    @Test
    public void testResetPassword() throws Exception {
        ExpiringCode code = setupResetPassword("example", "redirect.example.com/login");

        BaseClientDetails client = new BaseClientDetails();
        client.setRegisteredRedirectUri(Collections.singleton("redirect.example.com/*"));
        when(clientDetailsService.loadClientByClientId("example")).thenReturn(client);

        ResetPasswordResponse response = uaaResetPasswordService.resetPassword(code, "new_secret");

        Assert.assertEquals("usermans-id", response.getUser().getId());
        Assert.assertEquals("userman", response.getUser().getUserName());
        Assert.assertEquals("redirect.example.com/login", response.getRedirectUri());
    }

    @Test(expected = InvalidPasswordException.class)
    public void resetPassword_validatesNewPassword() {
        doThrow(new InvalidPasswordException("foo")).when(passwordValidator).validate("new_secret");
        ExpiringCode code1 = new ExpiringCode("secret_code", new Timestamp(System.currentTimeMillis() + 1000*60*10), "{}", null);
        uaaResetPasswordService.resetPassword(code1, "new_secret");
    }

    @Test
    public void resetPassword_InvalidPasswordException_NewPasswordSameAsOld() {
        ScimUser user = new ScimUser("user-id", "username", "firstname", "lastname");
        user.setMeta(new ScimMeta(new Date(), new Date(), 0));
        user.setPrimaryEmail("foo@example.com");
        ExpiringCode expiringCode = new ExpiringCode("good_code",
            new Timestamp(System.currentTimeMillis() + UaaResetPasswordService.PASSWORD_RESET_LIFETIME), "{\"user_id\":\"user-id\",\"username\":\"username\",\"passwordModifiedTime\":null,\"client_id\":\"\",\"redirect_uri\":\"\"}", null);
        when(codeStore.retrieveCode("good_code", IdentityZoneHolder.get().getId())).thenReturn(expiringCode);
        when(scimUserProvisioning.retrieve("user-id", IdentityZoneHolder.get().getId())).thenReturn(user);
        when(scimUserProvisioning.checkPasswordMatches("user-id", "Passwo3dAsOld", IdentityZoneHolder.get().getId()))
            .thenThrow(new InvalidPasswordException("Your new password cannot be the same as the old password.", UNPROCESSABLE_ENTITY));
        SecurityContext securityContext = mock(SecurityContext.class);
        when(securityContext.getAuthentication()).thenReturn(new MockAuthentication());
        SecurityContextHolder.setContext(securityContext);
        try {
            uaaResetPasswordService.resetPassword(expiringCode, "Passwo3dAsOld");
            fail();
        } catch (InvalidPasswordException e) {
            assertEquals("Your new password cannot be the same as the old password.", e.getMessage());
            assertEquals(UNPROCESSABLE_ENTITY, e.getStatus());
        }
    }

    @Test
    public void resetPassword_InvalidCodeData() {
        ExpiringCode expiringCode = new ExpiringCode("good_code",
                new Timestamp(System.currentTimeMillis() + UaaResetPasswordService.PASSWORD_RESET_LIFETIME), "user-id", null);
        when(codeStore.retrieveCode("good_code", IdentityZoneHolder.get().getId())).thenReturn(expiringCode);
        SecurityContext securityContext = mock(SecurityContext.class);
        when(securityContext.getAuthentication()).thenReturn(new MockAuthentication());
        SecurityContextHolder.setContext(securityContext);
        try {
            uaaResetPasswordService.resetPassword(expiringCode, "password");
            fail();
        } catch (InvalidCodeException e) {
            assertEquals("Sorry, your reset password link is no longer valid. Please request a new one", e.getMessage());
        }
    }

    @Test
    public void resetPassword_WithInvalidClientId() {
        ExpiringCode code = setupResetPassword("invalid_client", "redirect.example.com");
        doThrow(new NoSuchClientException("no such client")).when(clientDetailsService).loadClientByClientId("invalid_client");
        ResetPasswordResponse response = uaaResetPasswordService.resetPassword(code, "new_secret");
        assertEquals("home", response.getRedirectUri());
    }

    @Test
    public void resetPassword_WithNoClientId() {
        ExpiringCode code = setupResetPassword("", "redirect.example.com");
        ResetPasswordResponse response = uaaResetPasswordService.resetPassword(code, "new_secret");
        assertEquals("home", response.getRedirectUri());
    }

    @Test
    public void resetPassword_WhereWildcardsDoNotMatch() {
        ExpiringCode code = setupResetPassword("example", "redirect.example.com");
        BaseClientDetails client = new BaseClientDetails();
        client.setRegisteredRedirectUri(Collections.singleton("doesnotmatch.example.com/*"));
        when(clientDetailsService.loadClientByClientId("example")).thenReturn(client);

        ResetPasswordResponse response = uaaResetPasswordService.resetPassword(code, "new_secret");
        assertEquals("home", response.getRedirectUri());
    }

    @Test
    public void resetPassword_WithNoRedirectUri() {
        ExpiringCode code = setupResetPassword("example", "");
        BaseClientDetails client = new BaseClientDetails();
        client.setRegisteredRedirectUri(Collections.singleton("redirect.example.com/*"));
        when(clientDetailsService.loadClientByClientId("example")).thenReturn(client);

        ResetPasswordResponse response = uaaResetPasswordService.resetPassword(code, "new_secret");
        assertEquals("home", response.getRedirectUri());
    }
    @Test
    public void resetPassword_ForcedChange() {
        String userId = "user-id";
        ScimUser user = new ScimUser(userId, "username", "firstname", "lastname");
        user.setMeta(new ScimMeta(new Date(), new Date(), 0));
        user.setPrimaryEmail("foo@example.com");
        when(scimUserProvisioning.retrieve(userId, IdentityZoneHolder.get().getId())).thenReturn(user);
        uaaResetPasswordService.resetUserPassword(userId, "password");

        verify(scimUserProvisioning, times(1)).updatePasswordChangeRequired(userId, false, IdentityZoneHolder.get().getId());
        verify(scimUserProvisioning, times(1)).changePassword(userId, null, "password", IdentityZoneHolder.get().getId());
    }

    @Test (expected = InvalidPasswordException.class)
    public void resetPassword_ForcedChange_NewPasswordSameAsOld() {
        String userId = "user-id";
        ScimUser user = new ScimUser(userId, "username", "firstname", "lastname");
        user.setMeta(new ScimMeta(new Date(), new Date(), 0));
        user.setPrimaryEmail("foo@example.com");
        when(scimUserProvisioning.retrieve(userId, IdentityZoneHolder.get().getId())).thenReturn(user);
        when(scimUserProvisioning.checkPasswordMatches("user-id", "password", IdentityZoneHolder.get().getId()))
            .thenThrow(new InvalidPasswordException("Your new password cannot be the same as the old password.", UNPROCESSABLE_ENTITY));
        uaaResetPasswordService.resetUserPassword(userId, "password");

    }

    @Test
    public void resetPassword_forcedChange_must_verify_password_policy() {
        String userId = "user-id";
        ScimUser user = new ScimUser(userId, "username", "firstname", "lastname");
        user.setMeta(new ScimMeta(new Date(), new Date(), 0));
        user.setPrimaryEmail("foo@example.com");
        when(scimUserProvisioning.retrieve(userId, IdentityZoneHolder.get().getId())).thenReturn(user);
        doThrow(new InvalidPasswordException("Password cannot contain whitespace characters.")).when(passwordValidator).validate("new password");
        expectedException.expect(InvalidPasswordException.class);
        expectedException.expectMessage("Password cannot contain whitespace characters.");
        uaaResetPasswordService.resetUserPassword(userId, "new password");
    }

    @Test
    public void updateLastLogonForUser() {
        String userId = "id1";
        uaaResetPasswordService.updateLastLogonTime(userId);
        verify(scimUserProvisioning, times(1)).updateLastLogonTime(userId, IdentityZoneHolder.get().getId());
    }

    private ExpiringCode setupResetPassword(String clientId, String redirectUri) {
        ScimUser user = new ScimUser("usermans-id","userman","firstName","lastName");
        user.setMeta(new ScimMeta(new Date(System.currentTimeMillis()-(1000*60*60*24)), new Date(System.currentTimeMillis()-(1000*60*60*24)), 0));
        user.setPrimaryEmail("user@example.com");
        String zoneId = IdentityZoneHolder.get().getId();
        when(scimUserProvisioning.retrieve(eq("usermans-id"), eq(zoneId))).thenReturn(user);
        ExpiringCode code = new ExpiringCode("code", new Timestamp(System.currentTimeMillis()),
                                             "{\"user_id\":\"usermans-id\",\"username\":\"userman\",\"passwordModifiedTime\":null,\"client_id\":\"" + clientId + "\",\"redirect_uri\":\"" + redirectUri + "\"}", null);
        when(codeStore.retrieveCode(eq("secret_code"), anyString())).thenReturn(code);
        SecurityContext securityContext = mock(SecurityContext.class);
        when(securityContext.getAuthentication()).thenReturn(new MockAuthentication());
        SecurityContextHolder.setContext(securityContext);

        return code;
    }
}<|MERGE_RESOLUTION|>--- conflicted
+++ resolved
@@ -106,13 +106,8 @@
 
         ArgumentCaptor<String> captor = ArgumentCaptor.forClass(String.class);
 
-<<<<<<< HEAD
-        when(codeStore.generateCode(eq("{\"user_id\":\"user-id-001\",\"username\":\"user@example.com\",\"passwordModifiedTime\":1234,\"client_id\":\"example\",\"redirect_uri\":\"redirect.example.com\"}"),
+        when(codeStore.generateCode(eq("{\"user_id\":\"user-id-001\",\"username\":\"exampleUser\",\"passwordModifiedTime\":1234,\"client_id\":\"example\",\"redirect_uri\":\"redirect.example.com\"}"),
                                     any(Timestamp.class), anyString(), anyString())).thenReturn(new ExpiringCode("code", expiresAt, "user-id-001", null));
-=======
-        when(codeStore.generateCode(eq("{\"user_id\":\"user-id-001\",\"username\":\"exampleUser\",\"passwordModifiedTime\":1234,\"client_id\":\"example\",\"redirect_uri\":\"redirect.example.com\"}"),
-                                    any(Timestamp.class), anyString())).thenReturn(new ExpiringCode("code", expiresAt, "user-id-001", null));
->>>>>>> 924e8d55
 
         ForgotPasswordInfo forgotPasswordInfo = uaaResetPasswordService.forgotPassword("exampleUser", "example", "redirect.example.com");
 
@@ -155,18 +150,11 @@
     public void forgotPassword_ThrowsConflictException() throws Exception {
         ScimUser user = new ScimUser("user-id-001","exampleUser","firstName","lastName");
         user.setPrimaryEmail("user@example.com");
-<<<<<<< HEAD
         String zoneId = IdentityZoneHolder.get().getId();
         when(scimUserProvisioning.query(contains("origin"), eq(zoneId))).thenReturn(Arrays.asList(new ScimUser[]{}));
-        when(scimUserProvisioning.query(eq("userName eq \"user@example.com\""), eq(zoneId))).thenReturn(Arrays.asList(new ScimUser[]{user}));
+        when(scimUserProvisioning.query(eq("userName eq \"exampleUser\""), eq(zoneId))).thenReturn(Arrays.asList(new ScimUser[]{user}));
         when(codeStore.generateCode(anyString(), any(Timestamp.class), eq(null), anyString())).thenReturn(new ExpiringCode("code", new Timestamp(System.currentTimeMillis()), "user-id-001", null));
         when(codeStore.retrieveCode(anyString(), anyString())).thenReturn(new ExpiringCode("code", new Timestamp(System.currentTimeMillis()), "user-id-001", null));
-=======
-        when(scimUserProvisioning.query(contains("origin"))).thenReturn(Arrays.asList(new ScimUser[]{}));
-        when(scimUserProvisioning.query(eq("userName eq \"exampleUser\""))).thenReturn(Arrays.asList(new ScimUser[]{user}));
-        when(codeStore.generateCode(anyString(), any(Timestamp.class), eq(null))).thenReturn(new ExpiringCode("code", new Timestamp(System.currentTimeMillis()), "user-id-001", null));
-        when(codeStore.retrieveCode(anyString())).thenReturn(new ExpiringCode("code", new Timestamp(System.currentTimeMillis()),"user-id-001", null));
->>>>>>> 924e8d55
 
         try {
             uaaResetPasswordService.forgotPassword("exampleUser", "", "");
