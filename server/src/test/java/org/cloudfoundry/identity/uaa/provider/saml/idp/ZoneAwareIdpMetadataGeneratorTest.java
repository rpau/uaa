package org.cloudfoundry.identity.uaa.provider.saml.idp;

import org.bouncycastle.jce.provider.BouncyCastleProvider;
import org.cloudfoundry.identity.uaa.provider.saml.ZoneAwareKeyManager;
import org.cloudfoundry.identity.uaa.zone.IdentityZone;
import org.cloudfoundry.identity.uaa.zone.IdentityZoneConfiguration;
import org.cloudfoundry.identity.uaa.zone.IdentityZoneHolder;
import org.junit.After;
import org.junit.Before;
import org.junit.BeforeClass;
import org.junit.Test;
import org.opensaml.Configuration;
import org.opensaml.DefaultBootstrap;
import org.opensaml.saml2.metadata.IDPSSODescriptor;
import org.opensaml.xml.io.MarshallingException;
import org.opensaml.xml.security.keyinfo.NamedKeyInfoGeneratorManager;
import org.springframework.security.saml.key.KeyManager;
import org.springframework.security.saml.metadata.ExtendedMetadata;
import org.springframework.security.saml.metadata.MetadataManager;
import org.springframework.security.saml.util.SAMLUtil;

import java.security.Security;
import java.util.Arrays;
import java.util.List;

import static org.cloudfoundry.identity.uaa.provider.saml.ZoneAwareMetadataGeneratorTests.cert1Plain;
import static org.cloudfoundry.identity.uaa.provider.saml.ZoneAwareMetadataGeneratorTests.cert2Plain;
import static org.cloudfoundry.identity.uaa.provider.saml.ZoneAwareMetadataGeneratorTests.samlKey1;
import static org.cloudfoundry.identity.uaa.provider.saml.ZoneAwareMetadataGeneratorTests.samlKey2;
import static org.cloudfoundry.identity.uaa.provider.saml.idp.SamlTestUtils.getCertificates;
import static org.hamcrest.Matchers.*;
import static org.junit.Assert.assertEquals;
import static org.junit.Assert.assertFalse;
import static org.junit.Assert.assertNotNull;
import static org.junit.Assert.assertThat;
import static org.junit.Assert.assertTrue;
import static org.mockito.Mockito.mock;
<<<<<<< HEAD
import static org.opensaml.common.xml.SAMLConstants.SAML2_ARTIFACT_BINDING_URI;
=======
import static org.springframework.security.saml.SAMLConstants.SAML_METADATA_KEY_INFO_GENERATOR;
import static org.opensaml.common.xml.SAMLConstants.SAML2_REDIRECT_BINDING_URI;
>>>>>>> 3bb1f887

public class ZoneAwareIdpMetadataGeneratorTest {

    public static final String ZONE_ID = "zone-id";
    private ZoneAwareIdpMetadataGenerator generator;
    private IdentityZone otherZone;
    private IdentityZoneConfiguration otherZoneDefinition;
    private KeyManager keyManager;
    private ExtendedMetadata extendedMetadata;

    @BeforeClass
    public static void bootstrap() throws Exception {
        Security.addProvider(new BouncyCastleProvider());
        DefaultBootstrap.bootstrap();
        NamedKeyInfoGeneratorManager keyInfoGeneratorManager = Configuration.getGlobalSecurityConfiguration().getKeyInfoGeneratorManager();
        keyInfoGeneratorManager.getManager(SAML_METADATA_KEY_INFO_GENERATOR);
    }

    @Before
    public void setup() {
        otherZone = new IdentityZone();
        otherZone.setId(ZONE_ID);
        otherZone.setName(ZONE_ID);
        otherZone.setSubdomain(ZONE_ID);
        otherZone.setConfig(new IdentityZoneConfiguration());
        otherZoneDefinition = otherZone.getConfig();
        otherZoneDefinition.getSamlConfig().setRequestSigned(true);
        otherZoneDefinition.getSamlConfig().setWantAssertionSigned(true);
        otherZoneDefinition.getSamlConfig().addAndActivateKey("key-1", samlKey1);

        otherZone.setConfig(otherZoneDefinition);

        generator = new ZoneAwareIdpMetadataGenerator();

        extendedMetadata = new IdpExtendedMetadata();
        extendedMetadata.setIdpDiscoveryEnabled(true);
        extendedMetadata.setAlias("entityAlias");
        extendedMetadata.setSignMetadata(true);
        generator.setExtendedMetadata((IdpExtendedMetadata) extendedMetadata);
        generator.setEntityBaseURL("http://localhost:8080/uaa");
        keyManager = new ZoneAwareKeyManager();
        generator.setKeyManager(keyManager);
    }

    @After
    public void clear() {
        IdentityZoneHolder.clear();
    }

    @Test
    public void can_get_metadata() throws Exception {
        assertNotNull(getMetadata());
    }

    public String getMetadata() throws MarshallingException {
        IdentityZoneHolder.set(otherZone);
        return SAMLUtil.getMetadataAsString(mock(MetadataManager.class), keyManager , generator.generateMetadata(), extendedMetadata);
    }

    @Test
    public void default_keys() throws Exception {
        String s = getMetadata();

        List<String> encryptionKeys = getCertificates(s, "encryption");
        assertEquals(1, encryptionKeys.size());
        assertEquals(cert1Plain, encryptionKeys.get(0));

        List<String> signingVerificationCerts = getCertificates(s, "signing");
        assertEquals(1, signingVerificationCerts.size());
        assertEquals(cert1Plain, signingVerificationCerts.get(0));
    }

    @Test
    public void multiple_keys() throws Exception {
        otherZoneDefinition.getSamlConfig().addKey("key2", samlKey2);
        String s = getMetadata();

        List<String> encryptionKeys = getCertificates(s, "encryption");
        assertEquals(1, encryptionKeys.size());
        assertEquals(cert1Plain, encryptionKeys.get(0));

        List<String> signingVerificationCerts = getCertificates(s, "signing");
        assertEquals(2, signingVerificationCerts.size());
        assertThat(signingVerificationCerts, contains(cert1Plain, cert2Plain));
    }

    @Test
    public void change_active_key() throws Exception {
        multiple_keys();
        otherZoneDefinition.getSamlConfig().addAndActivateKey("key2", samlKey2);
        String s = getMetadata();

        List<String> encryptionKeys = getCertificates(s, "encryption");
        assertEquals(1, encryptionKeys.size());
        assertEquals(cert2Plain, encryptionKeys.get(0));

        List<String> signingVerificationCerts = getCertificates(s, "signing");
        assertEquals(2, signingVerificationCerts.size());
        assertThat(signingVerificationCerts, contains(cert2Plain, cert1Plain));
    }

    @Test
    public void remove_key() throws Exception {
        change_active_key();
        otherZoneDefinition.getSamlConfig().removeKey("key-1");
        String s = getMetadata();

        List<String> encryptionKeys = getCertificates(s, "encryption");
        assertEquals(1, encryptionKeys.size());
        assertEquals(cert2Plain, encryptionKeys.get(0));

        List<String> signingVerificationCerts = getCertificates(s, "signing");
        assertEquals(1, signingVerificationCerts.size());
        assertThat(signingVerificationCerts, contains(cert2Plain));
    }

    @Test
    public void testWantRequestSigned() {
        generator.setWantAuthnRequestSigned(false);
        assertFalse(generator.isWantAuthnRequestSigned());

        generator.setWantAuthnRequestSigned(true);
        assertTrue(generator.isWantAuthnRequestSigned());

        IdentityZoneHolder.set(otherZone);

        assertFalse(generator.isWantAuthnRequestSigned());
    }

    @Test
<<<<<<< HEAD
    public void artifactBindingNotInSSOList() throws Exception {
        IdentityZoneHolder.set(otherZone);

        IDPSSODescriptor idpSSODescriptor = generator.buildIDPSSODescriptor(
                                generator.getEntityBaseURL(),
                                generator.getEntityAlias(),
                                false,
                                Arrays.asList("email")
                                );

        assertThat(idpSSODescriptor.getSingleSignOnServices(), not(hasItem(hasProperty("binding", equalTo(SAML2_ARTIFACT_BINDING_URI)))));
    }
=======
    public void redirectBindingFirstInSSOList() {
        IdentityZoneHolder.set(otherZone);
        IDPSSODescriptor idpSSODescriptor = generator.buildIDPSSODescriptor(
                generator.getEntityBaseURL(),
                generator.getEntityAlias(),
                false,
                Arrays.asList("email")
        );

        assertEquals(SAML2_REDIRECT_BINDING_URI, idpSSODescriptor.getSingleSignOnServices().get(0).getBinding());;
    }

>>>>>>> 3bb1f887
}<|MERGE_RESOLUTION|>--- conflicted
+++ resolved
@@ -35,12 +35,9 @@
 import static org.junit.Assert.assertThat;
 import static org.junit.Assert.assertTrue;
 import static org.mockito.Mockito.mock;
-<<<<<<< HEAD
-import static org.opensaml.common.xml.SAMLConstants.SAML2_ARTIFACT_BINDING_URI;
-=======
 import static org.springframework.security.saml.SAMLConstants.SAML_METADATA_KEY_INFO_GENERATOR;
 import static org.opensaml.common.xml.SAMLConstants.SAML2_REDIRECT_BINDING_URI;
->>>>>>> 3bb1f887
+import static org.opensaml.common.xml.SAMLConstants.SAML2_ARTIFACT_BINDING_URI;
 
 public class ZoneAwareIdpMetadataGeneratorTest {
 
@@ -171,7 +168,6 @@
     }
 
     @Test
-<<<<<<< HEAD
     public void artifactBindingNotInSSOList() throws Exception {
         IdentityZoneHolder.set(otherZone);
 
@@ -184,18 +180,17 @@
 
         assertThat(idpSSODescriptor.getSingleSignOnServices(), not(hasItem(hasProperty("binding", equalTo(SAML2_ARTIFACT_BINDING_URI)))));
     }
-=======
+
+    @Test
     public void redirectBindingFirstInSSOList() {
         IdentityZoneHolder.set(otherZone);
         IDPSSODescriptor idpSSODescriptor = generator.buildIDPSSODescriptor(
-                generator.getEntityBaseURL(),
-                generator.getEntityAlias(),
-                false,
-                Arrays.asList("email")
+            generator.getEntityBaseURL(),
+            generator.getEntityAlias(),
+            false,
+            Arrays.asList("email")
         );
 
         assertEquals(SAML2_REDIRECT_BINDING_URI, idpSSODescriptor.getSingleSignOnServices().get(0).getBinding());;
     }
-
->>>>>>> 3bb1f887
 }