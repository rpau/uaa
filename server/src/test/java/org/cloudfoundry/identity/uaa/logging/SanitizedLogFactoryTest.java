--- conflicted
+++ resolved
@@ -1,15 +1,9 @@
 package org.cloudfoundry.identity.uaa.logging;
 
-<<<<<<< HEAD
-import org.slf4j.Logger;
-import org.junit.Assert;
-=======
 import org.apache.logging.log4j.Logger;
->>>>>>> 3417acf8
 import org.junit.Before;
 import org.junit.Test;
 
-import static org.mockito.Mockito.doReturn;
 import static org.mockito.Mockito.mock;
 import static org.mockito.Mockito.verify;
 import static org.mockito.Mockito.when;
@@ -29,100 +23,58 @@
     @Before
     public void setUp() {
         mockLog = mock(Logger.class);
-        when(mockLog.isDebugEnabled()).thenReturn(true);
         log = new SanitizedLogFactory.SanitizedLog(mockLog);
         ex = new Exception(RandomStringUtils.randomAlphanumeric(8));
     }
 
     @Test
+    public void testSanitizeInfo() {
+        when(mockLog.isInfoEnabled()).thenReturn(true);
+        log.info(dirtyMessage);
+        verify(mockLog).info(sanitizedMsg);
+        log.info(dirtyMessage, ex);
+        verify(mockLog).info(sanitizedMsg, ex);
+    }
+
+    @Test
+    public void testSanitizeInfoCleanMessage() {
+        when(mockLog.isInfoEnabled()).thenReturn(true);
+        log.info(cleanMessage);
+        verify(mockLog).info(cleanMessage);
+        log.info(cleanMessage, ex);
+        verify(mockLog).info(cleanMessage, ex);
+    }
+
+    @Test
     public void testSanitizeDebug() {
-<<<<<<< HEAD
-        Assert.assertTrue(log.isDebugEnabled());
+        when(mockLog.isDebugEnabled()).thenReturn(true);
         log.debug(dirtyMessage);
         verify(mockLog).debug(sanitizedMsg);
         log.debug(dirtyMessage, ex);
         verify(mockLog).debug(sanitizedMsg, ex);
-=======
-        SanitizedLogFactory.SanitizedLog log = new SanitizedLogFactory.SanitizedLog(mockLog);
-        doReturn(true).when(mockLog).isDebugEnabled();
-        log.debug("one\ntwo\tthree\rfour");
-        verify(mockLog).debug("one|two|three|four[SANITIZED]");
->>>>>>> 3417acf8
     }
 
     @Test
     public void testSanitizeDebugCleanMessage() {
-<<<<<<< HEAD
-        Assert.assertTrue(log.isDebugEnabled());
+        when(mockLog.isDebugEnabled()).thenReturn(true);
         log.debug(cleanMessage);
         verify(mockLog).debug(cleanMessage);
         log.debug(cleanMessage, ex);
         verify(mockLog).debug(cleanMessage, ex);
-=======
-        SanitizedLogFactory.SanitizedLog log = new SanitizedLogFactory.SanitizedLog(mockLog);
-        doReturn(true).when(mockLog).isDebugEnabled();
-        log.debug("one two three four");
-        verify(mockLog).debug("one two three four");
->>>>>>> 3417acf8
-    }
-
-    @Test
-    public void testSanitizeDebugCleanMessageException() {
-        SanitizedLogFactory.SanitizedLog log = new SanitizedLogFactory.SanitizedLog(mockLog);
-        doReturn(true).when(mockLog).isDebugEnabled();
-        Exception exception = new Exception("");
-        log.debug("one two three four", exception);
-        verify(mockLog).debug("one two three four", exception);
-    }
-
-    @Test
-    public void testSanitizeInfo() {
-<<<<<<< HEAD
-        log.info(dirtyMessage);
-        verify(mockLog).info(sanitizedMsg);
-        log.info(dirtyMessage, ex);
-        verify(mockLog).info(sanitizedMsg, ex);
-=======
-        SanitizedLogFactory.SanitizedLog log = new SanitizedLogFactory.SanitizedLog(mockLog);
-        doReturn(true).when(mockLog).isInfoEnabled();
-        log.info("one\ntwo\tthree\rfour");
-        verify(mockLog).info("one|two|three|four[SANITIZED]");
->>>>>>> 3417acf8
-    }
-
-    @Test
-    public void testSanitizeInfoCleanMessage() {
-<<<<<<< HEAD
-        log.info(cleanMessage);
-        verify(mockLog).info(cleanMessage);
-        log.info(cleanMessage, ex);
-        verify(mockLog).info(cleanMessage, ex);
-=======
-        SanitizedLogFactory.SanitizedLog log = new SanitizedLogFactory.SanitizedLog(mockLog);
-        doReturn(true).when(mockLog).isInfoEnabled();
-        log.info("one two three four");
-        verify(mockLog).info("one two three four");
->>>>>>> 3417acf8
     }
 
     @Test
     public void testSanitizeWarn() {
-<<<<<<< HEAD
+        when(mockLog.isWarnEnabled()).thenReturn(true);
         log.warn(dirtyMessage);
         verify(mockLog).warn(sanitizedMsg);
         log.warn(dirtyMessage, ex);
         verify(mockLog).warn(sanitizedMsg, ex);
-=======
-        SanitizedLogFactory.SanitizedLog log = new SanitizedLogFactory.SanitizedLog(mockLog);
-        doReturn(true).when(mockLog).isWarnEnabled();
-        log.warn("one\ntwo\tthree\rfour");
-        verify(mockLog).warn("one|two|three|four[SANITIZED]");
->>>>>>> 3417acf8
     }
 
     @Test
     public void testSanitizeWarnCleanMessage() {
-<<<<<<< HEAD
+        when(mockLog.isWarnEnabled()).thenReturn(true);
         log.warn(cleanMessage);
         verify(mockLog).warn(cleanMessage);
         log.warn(cleanMessage, ex);
@@ -131,6 +83,7 @@
 
     @Test
     public void testSanitizeError() {
+        when(mockLog.isErrorEnabled()).thenReturn(true);
         log.error(dirtyMessage);
         verify(mockLog).error(sanitizedMsg);
         log.error(dirtyMessage, ex);
@@ -139,20 +92,16 @@
 
     @Test
     public void testSanitizeErrorCleanMessage() {
+        when(mockLog.isErrorEnabled()).thenReturn(true);
         log.error(cleanMessage);
         verify(mockLog).error(cleanMessage);
         log.error(cleanMessage, ex);
         verify(mockLog).error(cleanMessage, ex);
-=======
-        SanitizedLogFactory.SanitizedLog log = new SanitizedLogFactory.SanitizedLog(mockLog);
-        doReturn(true).when(mockLog).isWarnEnabled();
-        log.warn("one two three four");
-        verify(mockLog).warn("one two three four");
->>>>>>> 3417acf8
     }
 
     @Test
     public void testSanitizeTrace() {
+        when(mockLog.isTraceEnabled()).thenReturn(true);
         log.trace(dirtyMessage);
         verify(mockLog).trace(sanitizedMsg);
         log.trace(dirtyMessage, ex);
@@ -161,17 +110,10 @@
 
     @Test
     public void testSanitizeTraceCleanMessage() {
+        when(mockLog.isTraceEnabled()).thenReturn(true);
         log.trace(cleanMessage);
         verify(mockLog).trace(cleanMessage);
         log.trace(cleanMessage, ex);
         verify(mockLog).trace(cleanMessage, ex);
     }
-
-    @Test
-    public void testSanitizeLog() {
-        String logMsg = SanitizedLogFactory.SanitizedLog.sanitizeLog(dirtyMessage);
-        Assert.assertEquals(sanitizedMsg, logMsg);
-        logMsg = SanitizedLogFactory.SanitizedLog.sanitizeLog(cleanMessage);
-        Assert.assertEquals(cleanMessage, logMsg);
-    }
 }