--- conflicted
+++ resolved
@@ -8,7 +8,6 @@
 import org.mockito.junit.jupiter.MockitoExtension;
 
 import java.util.Arrays;
-import java.util.List;
 
 import static org.cloudfoundry.identity.uaa.zone.IdentityZoneValidator.Mode.CREATE;
 import static org.cloudfoundry.identity.uaa.zone.IdentityZoneValidator.Mode.DELETE;
@@ -29,14 +28,8 @@
     @Mock
     GeneralIdentityZoneConfigurationValidator zoneConfigurationValidator;
 
-<<<<<<< HEAD
-    GeneralIdentityZoneConfigurationValidator zoneConfigurationValidator = mock(GeneralIdentityZoneConfigurationValidator.class);
-    GeneralIdentityZoneValidator validator = new GeneralIdentityZoneValidator(zoneConfigurationValidator);
-    List<IdentityZoneValidator.Mode> modes = Arrays.asList(CREATE, MODIFY, DELETE);
-=======
     @InjectMocks
     GeneralIdentityZoneValidator validator;
->>>>>>> 6a1fa12c
 
     @Test
     void validateRightMode() throws InvalidIdentityZoneDetailsException, InvalidIdentityZoneConfigurationException {
@@ -47,15 +40,16 @@
     }
 
     @Test
-<<<<<<< HEAD
-    public void uaa_zone_inactive_fails() throws InvalidIdentityZoneConfigurationException, InvalidIdentityZoneDetailsException{
-=======
     void uaaZoneInactiveFails() {
->>>>>>> 6a1fa12c
         IdentityZone uaaZone = IdentityZoneHolder.getUaaZone();
         uaaZone.setActive(false);
-        for (IdentityZoneValidator.Mode mode : modes) {
-            checkValidationForModes(uaaZone, uaaZone.getConfig(), true, "The default zone cannot be set inactive.");
+        for (IdentityZoneValidator.Mode mode : Arrays.asList(CREATE, MODIFY, DELETE)) {
+            try {
+                validator.validate(uaaZone, mode);
+                fail();
+            } catch (InvalidIdentityZoneDetailsException e) {
+                assertEquals("The default zone cannot be set inactive.", e.getMessage());
+            }
         }
     }
 
@@ -68,61 +62,12 @@
         checkValidationForModes(zone, config);
     }
 
-<<<<<<< HEAD
-    @Test
-    public void uaa_zone_succeeds() throws InvalidIdentityZoneConfigurationException, InvalidIdentityZoneDetailsException {
-        IdentityZone uaaZone = IdentityZoneHolder.getUaaZone();
-        checkValidationForModes(uaaZone, uaaZone.getConfig());
-    }
-
-    @Test
-    public void empty_subdomain_not_uaa_fails() throws InvalidIdentityZoneConfigurationException, InvalidIdentityZoneDetailsException {
-        IdentityZone zone = MultitenancyFixture.identityZone("id", "");
-        for (IdentityZoneValidator.Mode mode : modes) {
-            checkValidationForModes(zone, zone.getConfig(), true, "The subdomain is invalid: ");
-        }
-    }
-
-    @Test
-    public void valid_subdomain_succeeds() throws InvalidIdentityZoneConfigurationException, InvalidIdentityZoneDetailsException {
-        IdentityZone zone = MultitenancyFixture.identityZone("id", "test");
-        checkValidationForModes(zone, zone.getConfig());
-    }
-
-    @Test
-    public void invalid_subdomain_fails() throws InvalidIdentityZoneConfigurationException, InvalidIdentityZoneDetailsException {
-        IdentityZone zone = MultitenancyFixture.identityZone("id", "test_test");
-        for (IdentityZoneValidator.Mode mode : modes) {
-            checkValidationForModes(zone, zone.getConfig(), true, "The subdomain is invalid: test_test");
-        }
-    }
-
-    private void checkValidationForModes(IdentityZone zone, IdentityZoneConfiguration config)
-            throws InvalidIdentityZoneConfigurationException, InvalidIdentityZoneDetailsException {
-        checkValidationForModes(zone, config, false, null);
-    }
-
-    private void checkValidationForModes(IdentityZone zone, IdentityZoneConfiguration config, boolean fails,
-            String message)
-            throws InvalidIdentityZoneConfigurationException, InvalidIdentityZoneDetailsException {
-        for (IdentityZoneValidator.Mode mode : modes) {
-=======
     private void checkValidationForModes(IdentityZone zone, IdentityZoneConfiguration config) throws InvalidIdentityZoneConfigurationException, InvalidIdentityZoneDetailsException {
         for (IdentityZoneValidator.Mode mode : Arrays.asList(CREATE, MODIFY, DELETE)) {
->>>>>>> 6a1fa12c
             reset(zoneConfigurationValidator);
             when(zoneConfigurationValidator.validate(any(), any())).thenReturn(config);
-            if (fails) {
-                try {
-                    validator.validate(zone, mode);
-                    fail();
-                } catch (InvalidIdentityZoneDetailsException e) {
-                    assertEquals(message, e.getMessage());
-                }
-            } else {
-                validator.validate(zone, mode);
-                verify(zoneConfigurationValidator, times(1)).validate(same(zone), same(mode));
-            }
+            validator.validate(zone, mode);
+            verify(zoneConfigurationValidator, times(1)).validate(same(zone), same(mode));
         }
     }
 }