--- conflicted
+++ resolved
@@ -97,13 +97,10 @@
     private IdentityProvider<AbstractXOAuthIdentityProviderDefinition> identityProvider;
     private Map<String, Object> claims;
     private HashMap<String, Object> attributeMappings;
-<<<<<<< HEAD
     private XOIDCIdentityProviderDefinition config;
     private Signer signer;
     private String rsaSigningKey;
-=======
     private boolean addShadowUserOnLogin;
->>>>>>> a045a5f7
 
     @Before
     public void setUp() throws Exception {
@@ -148,7 +145,7 @@
             entry("cid", "client")
         );
         attributeMappings = new HashMap<>();
-<<<<<<< HEAD
+        addShadowUserOnLogin = true;
 
         config = new XOIDCIdentityProviderDefinition()
             .setAuthUrl(new URL("http://oidc10.identity.cf-app.com/oauth/authorize"))
@@ -163,9 +160,6 @@
                     "MFswDQYJKoZIhvcNAQEBBQADSgAwRwJAcjAgsHEfrUxeTFwQPb17AkZ2Im4SfZdp\n" +
                     "Y8Ada9pZfxXz1PZSqv9TPTMAzNx+EkzMk2IMYN+uNm1bfDzaxVdz+QIDAQAB\n" +
                     "-----END PUBLIC KEY-----");
-=======
-        addShadowUserOnLogin = true;
->>>>>>> a045a5f7
     }
 
     @Test
@@ -202,8 +196,8 @@
 
     @Test(expected = IllegalStateException.class)
     public void doesNotCreateShadowUserAndFailsAuthentication_IfAddShadowUserOnLoginIsFalse() throws Exception {
-        addShadowUserOnLogin = false;
-        getToken();
+        config.setAddShadowUserOnLogin(false);
+        mockToken();
         xoAuthAuthenticationManager.authenticate(xCodeToken);
     }
 
@@ -441,20 +435,6 @@
         IdentityProvider<AbstractXOAuthIdentityProviderDefinition> identityProvider = new IdentityProvider<>();
         identityProvider.setName("my oidc provider");
         identityProvider.setIdentityZoneId(OriginKeys.UAA);
-<<<<<<< HEAD
-=======
-        XOIDCIdentityProviderDefinition config = new XOIDCIdentityProviderDefinition()
-            .setAuthUrl(new URL("http://oidc10.identity.cf-app.com/oauth/authorize"))
-            .setTokenUrl(new URL("http://oidc10.identity.cf-app.com/oauth/token"))
-            .setTokenKeyUrl(new URL("http://oidc10.identity.cf-app.com/token_key"))
-            .setShowLinkText(true)
-            .setLinkText("My OIDC Provider")
-            .setRelyingPartyId("identity")
-            .setRelyingPartySecret("identitysecret")
-            .setUserInfoUrl(new URL("http://oidc10.identity.cf-app.com/userinfo"))
-            .setAddShadowUserOnLogin(addShadowUserOnLogin)
-            .setTokenKey("secret");
->>>>>>> a045a5f7
         config.setAttributeMappings(attributeMappings);
 
         identityProvider.setConfig(config);
