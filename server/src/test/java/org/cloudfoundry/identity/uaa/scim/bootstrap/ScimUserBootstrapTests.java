package org.cloudfoundry.identity.uaa.scim.bootstrap;

import org.apache.commons.lang3.tuple.Triple;
import org.cloudfoundry.identity.uaa.annotations.WithDatabaseContext;
import org.cloudfoundry.identity.uaa.audit.event.EntityDeletedEvent;
import org.cloudfoundry.identity.uaa.authentication.manager.ExternalGroupAuthorizationEvent;
import org.cloudfoundry.identity.uaa.authentication.manager.InvitedUserAuthenticatedEvent;
import org.cloudfoundry.identity.uaa.constants.OriginKeys;
import org.cloudfoundry.identity.uaa.provider.IdentityProviderProvisioning;
import org.cloudfoundry.identity.uaa.provider.JdbcIdentityProviderProvisioning;
import org.cloudfoundry.identity.uaa.resources.jdbc.JdbcPagingListFactory;
import org.cloudfoundry.identity.uaa.resources.jdbc.LimitSqlAdapterFactory;
import org.cloudfoundry.identity.uaa.resources.jdbc.SimpleSearchQueryConverter;
import org.cloudfoundry.identity.uaa.scim.ScimGroup;
import org.cloudfoundry.identity.uaa.scim.ScimGroupMember;
import org.cloudfoundry.identity.uaa.scim.ScimUser;
import org.cloudfoundry.identity.uaa.scim.ScimUserAliasHandler;
import org.cloudfoundry.identity.uaa.scim.endpoints.ScimUserEndpoints;
import org.cloudfoundry.identity.uaa.scim.exception.InvalidPasswordException;
import org.cloudfoundry.identity.uaa.scim.exception.MemberNotFoundException;
import org.cloudfoundry.identity.uaa.scim.jdbc.JdbcScimGroupMembershipManager;
import org.cloudfoundry.identity.uaa.scim.jdbc.JdbcScimGroupProvisioning;
import org.cloudfoundry.identity.uaa.scim.jdbc.JdbcScimUserProvisioning;
import org.cloudfoundry.identity.uaa.scim.services.ScimUserService;
import org.cloudfoundry.identity.uaa.security.IsSelfCheck;
import org.cloudfoundry.identity.uaa.test.TestUtils;
import org.cloudfoundry.identity.uaa.user.UaaAuthority;
import org.cloudfoundry.identity.uaa.user.UaaUser;
import org.cloudfoundry.identity.uaa.user.UaaUserPrototype;
import org.cloudfoundry.identity.uaa.util.AlphanumericRandomValueStringGenerator;
import org.cloudfoundry.identity.uaa.util.beans.DbUtils;
import org.cloudfoundry.identity.uaa.util.TimeServiceImpl;
import org.cloudfoundry.identity.uaa.zone.IdentityZone;
import org.cloudfoundry.identity.uaa.zone.IdentityZoneHolder;
import org.cloudfoundry.identity.uaa.zone.JdbcIdentityZoneProvisioning;
import org.cloudfoundry.identity.uaa.zone.beans.IdentityZoneManager;
import org.cloudfoundry.identity.uaa.zone.beans.IdentityZoneManagerImpl;
import org.hamcrest.collection.IsArrayContainingInAnyOrder;
import org.junit.jupiter.api.AfterEach;
import org.junit.jupiter.api.BeforeEach;
import org.junit.jupiter.api.Test;
import org.mockito.ArgumentCaptor;
import org.springframework.beans.factory.annotation.Autowired;
import org.springframework.context.ApplicationContext;
import org.springframework.context.ApplicationEvent;
import org.springframework.context.ApplicationEventPublisher;
import org.springframework.context.event.ContextRefreshedEvent;
import org.springframework.jdbc.core.JdbcTemplate;
import org.springframework.jdbc.core.namedparam.NamedParameterJdbcTemplate;
import org.springframework.mock.web.MockHttpServletResponse;
import org.springframework.security.core.GrantedAuthority;
import org.springframework.security.core.authority.AuthorityUtils;
import org.springframework.security.core.authority.SimpleGrantedAuthority;
import org.springframework.security.crypto.password.PasswordEncoder;
import org.cloudfoundry.identity.uaa.oauth.common.util.RandomValueStringGenerator;
import org.springframework.transaction.TransactionStatus;
import org.springframework.transaction.support.TransactionCallback;
import org.springframework.transaction.support.TransactionTemplate;
import org.springframework.util.StringUtils;

import java.sql.SQLException;
import java.util.ArrayList;
import java.util.Arrays;
import java.util.Collection;
import java.util.Collections;
import java.util.Date;
import java.util.LinkedList;
import java.util.List;
import java.util.Map;
import java.util.Set;
import java.util.UUID;

import static java.util.Collections.emptyList;
import static java.util.Optional.ofNullable;
import static org.hamcrest.MatcherAssert.assertThat;
import static org.junit.jupiter.api.Assertions.assertEquals;
import static org.junit.jupiter.api.Assertions.assertFalse;
import static org.junit.jupiter.api.Assertions.assertNotEquals;
import static org.junit.jupiter.api.Assertions.assertNotNull;
import static org.junit.jupiter.api.Assertions.assertThrows;
import static org.junit.jupiter.api.Assertions.assertTrue;
import static org.mockito.ArgumentMatchers.any;
import static org.mockito.ArgumentMatchers.eq;
import static org.mockito.Mockito.doAnswer;
import static org.mockito.Mockito.mock;
import static org.mockito.Mockito.never;
import static org.mockito.Mockito.reset;
import static org.mockito.Mockito.spy;
import static org.mockito.Mockito.times;
import static org.mockito.Mockito.verify;
import static org.mockito.Mockito.when;

@WithDatabaseContext
class ScimUserBootstrapTests {

    private JdbcScimUserProvisioning jdbcScimUserProvisioning;
    private JdbcScimGroupProvisioning jdbcScimGroupProvisioning;
    private JdbcScimGroupMembershipManager jdbcScimGroupMembershipManager;
    private ScimUserEndpoints scimUserEndpoints;

    @Autowired
    private JdbcTemplate jdbcTemplate;

    @Autowired
    NamedParameterJdbcTemplate namedJdbcTemplate;

    @Autowired
    private PasswordEncoder passwordEncoder;
    private ScimUserService scimUserService;
    private JdbcIdentityZoneProvisioning identityZoneProvisioning;
    private IdentityZoneManager identityZoneManager;
    private IdentityProviderProvisioning idpProvisioning;

    @BeforeEach
    void init() throws SQLException {
        JdbcPagingListFactory pagingListFactory = new JdbcPagingListFactory(namedJdbcTemplate, LimitSqlAdapterFactory.getLimitSqlAdapter());
        identityZoneManager = new IdentityZoneManagerImpl();
        identityZoneProvisioning = new JdbcIdentityZoneProvisioning(jdbcTemplate);
        jdbcScimUserProvisioning = spy(new JdbcScimUserProvisioning(namedJdbcTemplate, pagingListFactory, passwordEncoder,
                identityZoneManager, identityZoneProvisioning, new SimpleSearchQueryConverter(), new SimpleSearchQueryConverter(), new TimeServiceImpl(), true));
        DbUtils dbUtils = new DbUtils();
        jdbcScimGroupProvisioning = new JdbcScimGroupProvisioning(namedJdbcTemplate, pagingListFactory, dbUtils);
        jdbcScimGroupMembershipManager = new JdbcScimGroupMembershipManager(
                jdbcTemplate, new TimeServiceImpl(), jdbcScimUserProvisioning, null, dbUtils);
        jdbcScimGroupMembershipManager.setScimGroupProvisioning(jdbcScimGroupProvisioning);
        idpProvisioning = new JdbcIdentityProviderProvisioning(jdbcTemplate);
        final ScimUserAliasHandler scimUserAliasHandler = new ScimUserAliasHandler(
                identityZoneProvisioning,
                jdbcScimUserProvisioning,
                idpProvisioning,
                identityZoneManager,
                false
        );
        scimUserService = new ScimUserService(
                scimUserAliasHandler,
                jdbcScimUserProvisioning,
                identityZoneManager,
                null, // not required since alias is disabled
                false
        );
        scimUserEndpoints = new ScimUserEndpoints(
                identityZoneManager,
                new IsSelfCheck(null),
                jdbcScimUserProvisioning,
                null,
                null,
                null,
                null,
                null,
                null,
                jdbcScimGroupMembershipManager,
                scimUserService,
                null,
                null,
                false,
                5
        );
        IdentityZoneHolder.get().getConfig().getUserConfig().setDefaultGroups(emptyList());
    }

    @AfterEach
    void tearDown() throws SQLException {
        TestUtils.cleanAndSeedDb(jdbcTemplate);
        IdentityZoneHolder.get().getConfig().getUserConfig().setDefaultGroups(emptyList());
    }

    @AfterEach
    void tearDown(@Autowired ApplicationContext applicationContext) throws SQLException {
        TestUtils.restoreToDefaults(applicationContext);
    }

    @Test
    void canDeleteUsersButOnlyInDefaultZone() throws Exception {
        String randomZoneId = "randomZoneId-" + new RandomValueStringGenerator().generate().toLowerCase();
        canAddUsers(OriginKeys.UAA, IdentityZone.getUaaZoneId(), jdbcScimUserProvisioning, jdbcScimGroupProvisioning,
                jdbcScimGroupMembershipManager, scimUserService);
        canAddUsers(OriginKeys.LDAP, IdentityZone.getUaaZoneId(), jdbcScimUserProvisioning, jdbcScimGroupProvisioning,
                jdbcScimGroupMembershipManager, scimUserService);
        //this is just an update of the same two users, zoneId is ignored
        canAddUsers(OriginKeys.UAA, randomZoneId, jdbcScimUserProvisioning, jdbcScimGroupProvisioning,
                jdbcScimGroupMembershipManager, scimUserService);
        List<ScimUser> users = jdbcScimUserProvisioning.retrieveAll(IdentityZone.getUaaZoneId());
        assertEquals(4, users.size());
        reset(jdbcScimUserProvisioning);
        ApplicationEventPublisher publisher = mock(ApplicationEventPublisher.class);
        doAnswer(invocation -> {
            EntityDeletedEvent event = invocation.getArgument(0);
            jdbcScimUserProvisioning.deleteByUser(event.getObjectId(), IdentityZone.getUaaZoneId());
            return null;
        })
                .when(publisher).publishEvent(any(EntityDeletedEvent.class));

        List<String> usersToDelete = Arrays.asList("joe", "mabel", "non-existent");
        ScimUserBootstrap bootstrap = new ScimUserBootstrap(jdbcScimUserProvisioning, scimUserService, jdbcScimGroupProvisioning, jdbcScimGroupMembershipManager, emptyList(), false, usersToDelete, false);
        bootstrap.setApplicationEventPublisher(publisher);
        bootstrap.afterPropertiesSet();
        bootstrap.onApplicationEvent(mock(ContextRefreshedEvent.class));
        ArgumentCaptor<ApplicationEvent> captor = ArgumentCaptor.forClass(EntityDeletedEvent.class);
        verify(publisher, times(2)).publishEvent(captor.capture());
        List<EntityDeletedEvent<ScimUser>> deleted = new LinkedList(ofNullable(captor.getAllValues()).orElse(emptyList()));
        assertNotNull(deleted);
        assertEquals(2, deleted.size());
        deleted.forEach(event -> assertEquals(OriginKeys.UAA, event.getDeleted().getOrigin()));
        assertEquals(2, jdbcScimUserProvisioning.retrieveAll(IdentityZone.getUaaZoneId()).size());
    }

    @Test
    void slatedForDeleteDoesNotAdd() {
        UaaUser joe = new UaaUser("joe", "password", "joe@test.org", "Joe", "User");
        UaaUser mabel = new UaaUser("mabel", "password", "mabel@blah.com", "Mabel", "User");
        ScimUserBootstrap bootstrap = new ScimUserBootstrap(jdbcScimUserProvisioning, scimUserService, jdbcScimGroupProvisioning, jdbcScimGroupMembershipManager, Arrays.asList(joe, mabel), false, Arrays.asList("joe", "mabel"), false);
        bootstrap.afterPropertiesSet();
        String zoneId = IdentityZone.getUaaZoneId();
        verify(jdbcScimUserProvisioning, never()).create(any(), eq(zoneId));
        Collection<ScimUser> users = jdbcScimUserProvisioning.retrieveAll(zoneId);
        assertEquals(0, users.size());
    }

    @Test
    void canAddUsers() throws Exception {
        canAddUsers(OriginKeys.UAA, IdentityZone.getUaaZoneId(), jdbcScimUserProvisioning, jdbcScimGroupProvisioning, jdbcScimGroupMembershipManager, scimUserService);
        Collection<ScimUser> users = jdbcScimUserProvisioning.retrieveAll(IdentityZone.getUaaZoneId());
        assertEquals(2, users.size());
    }

    @Test
    void addedUsersAreVerified() {
        UaaUser uaaJoe = new UaaUser("joe", "password", "joe@test.org", "Joe", "User");
        ScimUserBootstrap bootstrap = new ScimUserBootstrap(jdbcScimUserProvisioning, scimUserService, jdbcScimGroupProvisioning, jdbcScimGroupMembershipManager, Collections.singletonList(uaaJoe), false, Collections.emptyList(), false);

        bootstrap.afterPropertiesSet();

        List<ScimUser> users = jdbcScimUserProvisioning.retrieveAll(IdentityZone.getUaaZoneId());

        ScimUser scimJoe = users.get(0);
        assertTrue(scimJoe.isVerified());
    }

    @Test
    void canAddUserWithAuthorities() {
        UaaUser joe = new UaaUser("joe", "password", "joe@test.org", "Joe", "User");
        joe = joe.authorities(AuthorityUtils.commaSeparatedStringToAuthorityList("openid,read"));
        ScimUserBootstrap bootstrap = new ScimUserBootstrap(jdbcScimUserProvisioning, scimUserService, jdbcScimGroupProvisioning, jdbcScimGroupMembershipManager, Collections.singletonList(joe), false, Collections.emptyList(), false);
        bootstrap.afterPropertiesSet();
        @SuppressWarnings("unchecked")
        Collection<Map<String, Object>> users = (Collection<Map<String, Object>>) scimUserEndpoints.findUsers("id",
                "id pr", "id", "ascending", 1, 100).getResources();
        assertEquals(1, users.size());

        String id = (String) users.iterator().next().get("id");
        ScimUser user = scimUserEndpoints.getUser(id, new MockHttpServletResponse());
        // uaa.user is always added
        assertEquals(3, user.getGroups().size());
    }

    @Test
    void cannotAddUserWithNoPassword() {
        UaaUser joe = new UaaUser("joe", "", "joe@test.org", "Joe", "User", OriginKeys.UAA, null);
        joe = joe.authorities(AuthorityUtils.commaSeparatedStringToAuthorityList("openid,read"));
        ScimUserBootstrap bootstrap = new ScimUserBootstrap(jdbcScimUserProvisioning, scimUserService, jdbcScimGroupProvisioning, jdbcScimGroupMembershipManager, Collections.singletonList(joe), false, Collections.emptyList(), false);
        assertThrows(InvalidPasswordException.class, bootstrap::afterPropertiesSet);
    }

    @Test
    void noOverrideByDefault() {
        UaaUser joe = new UaaUser("joe", "password", "joe@test.org", "Joe", "User");
        joe = joe.authorities(AuthorityUtils.commaSeparatedStringToAuthorityList("openid,read"));
        ScimUserBootstrap bootstrap = new ScimUserBootstrap(jdbcScimUserProvisioning, scimUserService, jdbcScimGroupProvisioning, jdbcScimGroupMembershipManager, Collections.singletonList(joe), false, Collections.emptyList(), false);
        bootstrap.afterPropertiesSet();
        joe = new UaaUser("joe", "password", "joe@test.org", "Joel", "User");
        bootstrap = new ScimUserBootstrap(jdbcScimUserProvisioning, scimUserService, jdbcScimGroupProvisioning, jdbcScimGroupMembershipManager, Collections.singletonList(joe), false, Collections.emptyList(), false);
        bootstrap.afterPropertiesSet();
        @SuppressWarnings("unchecked")
        Collection<Map<String, Object>> users = (Collection<Map<String, Object>>) scimUserEndpoints.findUsers("id",
                "id pr", "id", "ascending", 1, 100).getResources();
        assertEquals(1, users.size());

        String id = (String) users.iterator().next().get("id");
        ScimUser user = scimUserEndpoints.getUser(id, new MockHttpServletResponse());
        // uaa.user is always added
        assertEquals("Joe", user.getGivenName());
    }

    @Test
    void canOverride() {
        UaaUser joe = new UaaUser("joe", "password", "joe@test.org", "Joe", "User");
        joe = joe.authorities(AuthorityUtils.commaSeparatedStringToAuthorityList("openid,read"));
        ScimUserBootstrap bootstrap = new ScimUserBootstrap(jdbcScimUserProvisioning, scimUserService, jdbcScimGroupProvisioning, jdbcScimGroupMembershipManager, Collections.singletonList(joe), false, Collections.emptyList(), false);
        bootstrap.afterPropertiesSet();
        joe = new UaaUser("joe", "password", "joe@test.org", "Joel", "User");
        bootstrap = new ScimUserBootstrap(jdbcScimUserProvisioning, scimUserService, jdbcScimGroupProvisioning, jdbcScimGroupMembershipManager, Collections.singletonList(joe), true, Collections.emptyList(), false);
        bootstrap.afterPropertiesSet();
        @SuppressWarnings("unchecked")
        Collection<Map<String, Object>> users = (Collection<Map<String, Object>>) scimUserEndpoints.findUsers("id",
                "id pr", "id", "ascending", 1, 100).getResources();
        assertEquals(1, users.size());

        String id = (String) users.iterator().next().get("id");
        ScimUser user = scimUserEndpoints.getUser(id, new MockHttpServletResponse());
        // uaa.user is always added
        assertEquals("Joel", user.getGivenName());
    }

    @Test
    void canOverrideAuthorities() {
        UaaUser joe = new UaaUser("joe", "password", "joe@test.org", "Joe", "User");
        joe = joe.authorities(AuthorityUtils.commaSeparatedStringToAuthorityList("openid,read"));
        ScimUserBootstrap bootstrap = new ScimUserBootstrap(jdbcScimUserProvisioning, scimUserService, jdbcScimGroupProvisioning, jdbcScimGroupMembershipManager, Collections.singletonList(joe), false, Collections.emptyList(), false);
        bootstrap.afterPropertiesSet();
        joe = joe.authorities(AuthorityUtils.commaSeparatedStringToAuthorityList("openid,read,write"));
        bootstrap = new ScimUserBootstrap(jdbcScimUserProvisioning, scimUserService, jdbcScimGroupProvisioning, jdbcScimGroupMembershipManager, Collections.singletonList(joe), true, Collections.emptyList(), false);
        bootstrap.afterPropertiesSet();
        @SuppressWarnings("unchecked")
        Collection<Map<String, Object>> users = (Collection<Map<String, Object>>) scimUserEndpoints.findUsers("id",
                "id pr", "id", "ascending", 1, 100).getResources();
        assertEquals(1, users.size());

        String id = (String) users.iterator().next().get("id");
        ScimUser user = scimUserEndpoints.getUser(id, new MockHttpServletResponse());
        // uaa.user is always added
        assertEquals(4, user.getGroups().size());
    }

    @Test
    void canRemoveAuthorities() {
        RandomValueStringGenerator randomValueStringGenerator = new RandomValueStringGenerator();
        String joeUserId = "joe" + randomValueStringGenerator.generate();
        UaaUser joe = new UaaUser(joeUserId, "password", "joe@test.org", "Joe", "User");
        joe = joe.authorities(AuthorityUtils.commaSeparatedStringToAuthorityList("openid,read"));
        ScimUserBootstrap bootstrap = new ScimUserBootstrap(jdbcScimUserProvisioning, scimUserService, jdbcScimGroupProvisioning, jdbcScimGroupMembershipManager, Collections.singletonList(joe), false, Collections.emptyList(), false);
        bootstrap.afterPropertiesSet();
        joe = joe.authorities(AuthorityUtils.commaSeparatedStringToAuthorityList("openid"));
        System.err.println(jdbcTemplate.queryForList("SELECT * FROM group_membership"));
        bootstrap = new ScimUserBootstrap(jdbcScimUserProvisioning, scimUserService, jdbcScimGroupProvisioning, jdbcScimGroupMembershipManager, Collections.singletonList(joe), true, Collections.emptyList(), false);
        bootstrap.afterPropertiesSet();

        List<ScimUser> users = jdbcScimUserProvisioning.query("userName eq \"" + joeUserId + "\"", IdentityZone.getUaaZoneId());
        assertEquals(1, users.size());

        ScimUser user = scimUserEndpoints.getUser(users.get(0).getId(), new MockHttpServletResponse());
        // uaa.user is always added
        assertEquals(2, user.getGroups().size());
    }

    @Test
    void canUpdateUsers() {
        UaaUser joe = new UaaUser("joe", "password", "joe@test.org", "Joe", "User");
        joe = joe.modifyOrigin(OriginKeys.UAA);
        ScimUserBootstrap bootstrap = new ScimUserBootstrap(jdbcScimUserProvisioning, scimUserService, jdbcScimGroupProvisioning, jdbcScimGroupMembershipManager, Collections.singletonList(joe), false, Collections.emptyList(), false);
        bootstrap.afterPropertiesSet();

        String passwordHash = jdbcTemplate.queryForObject("select password from users where username='joe'", new Object[0], String.class);

        joe = new UaaUser("joe", "new", "joe@test.org", "Joe", "Bloggs");
        joe = joe.modifyOrigin(OriginKeys.UAA);
        bootstrap = new ScimUserBootstrap(jdbcScimUserProvisioning, scimUserService, jdbcScimGroupProvisioning, jdbcScimGroupMembershipManager, Collections.singletonList(joe), true, Collections.emptyList(), false);
        bootstrap.afterPropertiesSet();
        Collection<ScimUser> users = jdbcScimUserProvisioning.retrieveAll(IdentityZone.getUaaZoneId());
        assertEquals(1, users.size());
        assertEquals("Bloggs", users.iterator().next().getFamilyName());
        assertNotEquals(passwordHash, jdbcTemplate.queryForObject("select password from users where username='joe'", new Object[0], String.class));

        passwordHash = jdbcTemplate.queryForObject("select password from users where username='joe'", new Object[0], String.class);
        bootstrap.afterPropertiesSet();
        assertEquals(passwordHash, jdbcTemplate.queryForObject("select password from users where username='joe'", new Object[0], String.class));
    }

    @Test
    void shouldPropagateAliasPropertiesOfExistingUserDuringUpdate() {
        // arrange custom zone exists
        final String customZoneId = new AlphanumericRandomValueStringGenerator(8).generate();
        createCustomZone(customZoneId);

        // create a user with alias
        final String originKey = new AlphanumericRandomValueStringGenerator(8).generate();
        final String userName = "john.doe-" + new AlphanumericRandomValueStringGenerator(8).generate();
        final String givenName = "John";
        final String familyName = "Doe";
        final String emailAddress = "john.doe@example.com";
        final Triple<String, String, ScimUser> userIdsAndOriginalUser = createUserWithAlias(customZoneId, originKey,
                emailAddress, userName, givenName, familyName);
        final String originalUserId = userIdsAndOriginalUser.getLeft();
        final String aliasUserId = userIdsAndOriginalUser.getMiddle();

        // create and emit event that contains the user with changed fields
        final String externalId = new AlphanumericRandomValueStringGenerator(8).generate();
        final String phoneNumber = "12345";
        final UaaUserPrototype userPrototype = new UaaUserPrototype()
                .withVerified(true)
                .withUsername(userName)
                .withPassword("")
                .withEmail(emailAddress)
                .withAuthorities(UaaAuthority.USER_AUTHORITIES)
                .withGivenName(givenName)
                .withFamilyName(familyName)
                .withCreated(new Date())
                .withModified(new Date())
                .withOrigin(originKey)
                .withExternalId(externalId) // changed field
                .withZoneId(IdentityZone.getUaaZoneId())
                .withPhoneNumber(phoneNumber); // changed field
        final UaaUser uaaUser = new UaaUser(userPrototype);

        final ExternalGroupAuthorizationEvent event = new ExternalGroupAuthorizationEvent(uaaUser, true, Collections.emptyList(), true);
        final ScimUserBootstrap bootstrap = buildScimUserBootstrapWithAliasEnabled();
        bootstrap.onApplicationEvent(event);

        // should update both users and the alias reference should stay intact
        final ScimUser originalUserAfterEvent = jdbcScimUserProvisioning.retrieve(originalUserId, IdentityZone.getUaaZoneId());
        assertEquals(aliasUserId, originalUserAfterEvent.getAliasId());
        assertEquals(customZoneId, originalUserAfterEvent.getAliasZid());
        assertEquals(externalId, originalUserAfterEvent.getExternalId());
        assertEquals(phoneNumber, originalUserAfterEvent.getPhoneNumbers().get(0).getValue());

        final ScimUser aliasUserAfterEvent = jdbcScimUserProvisioning.retrieve(aliasUserId, customZoneId);
        assertEquals(originalUserId, aliasUserAfterEvent.getAliasId());
        assertEquals(IdentityZone.getUaaZoneId(), aliasUserAfterEvent.getAliasZid());
        assertEquals(externalId, aliasUserAfterEvent.getExternalId());
        assertEquals(phoneNumber, aliasUserAfterEvent.getPhoneNumbers().get(0).getValue());
    }

    @Test
    void shouldOnlyUpdateOriginalUser_WhenUserHasAliasButAliasEntitiesDisabled() {
        // arrange custom zone exists
        final String customZoneId = new AlphanumericRandomValueStringGenerator(8).generate();
        createCustomZone(customZoneId);

        // create a user with alias
        final String originKey = new AlphanumericRandomValueStringGenerator(8).generate();
        final String userName = "john.doe-" + new AlphanumericRandomValueStringGenerator(8).generate();
        final String givenName = "John";
        final String familyName = "Doe";
        final String emailAddress = "john.doe@example.com";
        final Triple<String, String, ScimUser> userIdsAndOriginalUser = createUserWithAlias(customZoneId, originKey,
                emailAddress, userName, givenName, familyName);
        final String originalUserId = userIdsAndOriginalUser.getLeft();
        final String aliasUserId = userIdsAndOriginalUser.getMiddle();
        final ScimUser originalUser = userIdsAndOriginalUser.getRight();

        // create and emit event that contains the user with changed fields
        final String externalId = new AlphanumericRandomValueStringGenerator(8).generate();
        final String phoneNumber = "12345";
        final UaaUserPrototype userPrototype = new UaaUserPrototype()
                .withVerified(true)
                .withUsername(userName)
                .withPassword("")
                .withEmail(emailAddress)
                .withAuthorities(UaaAuthority.USER_AUTHORITIES)
                .withGivenName(givenName)
                .withFamilyName(familyName)
                .withCreated(new Date())
                .withModified(new Date())
                .withOrigin(originKey)
                .withExternalId(externalId) // changed field
                .withZoneId(IdentityZone.getUaaZoneId())
                .withPhoneNumber(phoneNumber); // changed field
        final UaaUser uaaUser = new UaaUser(userPrototype);

        final ExternalGroupAuthorizationEvent event = new ExternalGroupAuthorizationEvent(uaaUser, true, Collections.emptyList(), true);
        final ScimUserBootstrap bootstrapAliasDisabled = new ScimUserBootstrap(
                jdbcScimUserProvisioning,
                scimUserService,
                jdbcScimGroupProvisioning,
                jdbcScimGroupMembershipManager,
                Collections.emptyList(),
                false,
                Collections.emptyList(),
                false
        );
        bootstrapAliasDisabled.onApplicationEvent(event);

        // should only update the original user and the alias reference should stay intact
        final ScimUser originalUserAfterEvent = jdbcScimUserProvisioning.retrieve(originalUserId, IdentityZone.getUaaZoneId());
        assertEquals(aliasUserId, originalUserAfterEvent.getAliasId());
        assertEquals(customZoneId, originalUserAfterEvent.getAliasZid());
        assertEquals(externalId, originalUserAfterEvent.getExternalId());
        assertEquals(phoneNumber, originalUserAfterEvent.getPhoneNumbers().get(0).getValue());

        assertNotEquals(originalUser.getExternalId(), originalUserAfterEvent.getExternalId());
        assertNotEquals(originalUser.getPhoneNumbers(), originalUserAfterEvent.getPhoneNumbers());

        final ScimUser aliasUserAfterEvent = jdbcScimUserProvisioning.retrieve(aliasUserId, customZoneId);
        assertEquals(originalUserId, aliasUserAfterEvent.getAliasId());
        assertEquals(IdentityZone.getUaaZoneId(), aliasUserAfterEvent.getAliasZid());
        assertEquals(originalUser.getExternalId(), aliasUserAfterEvent.getExternalId()); // should be left unchanged
        assertEquals(originalUser.getPhoneNumbers(), aliasUserAfterEvent.getPhoneNumbers()); // should be left unchanged
    }

    private void createCustomZone(final String customZoneId) {
        final IdentityZone customZone = new IdentityZone();
        customZone.setId(customZoneId);
        customZone.setSubdomain(customZoneId);
        customZone.setName(customZoneId);
        identityZoneProvisioning.create(customZone);
    }

    /**
     * @return a triple of the original user's ID, the alias user's ID and the original user
     */
    private Triple<String, String, ScimUser> createUserWithAlias(
            final String customZoneId,
            final String originKey,
            final String emailAddress,
            final String userName,
            final String givenName,
            final String familyName
    ) {
        // arrange that a user with alias exists
        final ScimUser scimUser = new ScimUser(null, userName, givenName, familyName);
        final ScimUser.Email email = new ScimUser.Email();
        email.setPrimary(true);
        email.setValue(emailAddress);
        scimUser.setEmails(Collections.singletonList(email));
        scimUser.setOrigin(originKey);
        scimUser.setZoneId(IdentityZone.getUaaZoneId());
        final ScimUser createdOriginalUser = jdbcScimUserProvisioning.createUser(scimUser, "", IdentityZone.getUaaZoneId());
        final String originalUserId = createdOriginalUser.getId();
        assertTrue(StringUtils.hasText(originalUserId));

        // create an alias of the user in the custom zone
        createdOriginalUser.setId(null);
        createdOriginalUser.setZoneId(customZoneId);
        createdOriginalUser.setAliasId(originalUserId);
        createdOriginalUser.setAliasZid(IdentityZone.getUaaZoneId());
        final ScimUser createdAliasUser = jdbcScimUserProvisioning.createUser(createdOriginalUser, "", customZoneId);
        final String aliasUserId = createdAliasUser.getId();
        assertTrue(StringUtils.hasText(aliasUserId));

        // update the original user to point ot the alias user
        createdOriginalUser.setId(originalUserId);
        createdOriginalUser.setZoneId(IdentityZone.getUaaZoneId());
        createdOriginalUser.setAliasId(aliasUserId);
        createdOriginalUser.setAliasZid(customZoneId);
        final ScimUser originalUser = jdbcScimUserProvisioning.update(originalUserId, createdOriginalUser, IdentityZone.getUaaZoneId());

        return Triple.of(originalUserId, aliasUserId, originalUser);
    }

    private ScimUserBootstrap buildScimUserBootstrapWithAliasEnabled() {
        final ScimUserService scimUserServiceAliasEnabled = buildScimUserServiceAliasEnabled();
        return new ScimUserBootstrap(
                jdbcScimUserProvisioning,
                scimUserServiceAliasEnabled,
                jdbcScimGroupProvisioning,
                jdbcScimGroupMembershipManager,
                Collections.emptyList(),
                false,
                Collections.emptyList(),
                true
        );
    }

    private ScimUserService buildScimUserServiceAliasEnabled() {
        final ScimUserAliasHandler aliasHandlerAliasEnabled = buildScimUserAliasHandlerAliasEnabled();
        final TransactionTemplate txTemplate = mock(TransactionTemplate.class);
        when(txTemplate.execute(any())).then(invocationOnMock -> {
            final TransactionCallback<?> action = invocationOnMock.getArgument(0);
            return action.doInTransaction(mock(TransactionStatus.class));
        });
        return new ScimUserService(
                aliasHandlerAliasEnabled,
                jdbcScimUserProvisioning,
                identityZoneManager,
                txTemplate,
                true
        );
    }

    private ScimUserAliasHandler buildScimUserAliasHandlerAliasEnabled() {
        return new ScimUserAliasHandler(
                identityZoneProvisioning,
                jdbcScimUserProvisioning,
                idpProvisioning,
                identityZoneManager,
                true
        );
    }

    @Test
    void unsuccessfulAttemptToUpdateUsersNotFatal() {
        UaaUser joe = new UaaUser("joe", "password", "joe@test.org", "Joe", "User");
        ScimUserBootstrap bootstrap = new ScimUserBootstrap(jdbcScimUserProvisioning, scimUserService, jdbcScimGroupProvisioning, jdbcScimGroupMembershipManager, Collections.singletonList(joe), false, Collections.emptyList(), false);
        bootstrap.afterPropertiesSet();
        joe = new UaaUser("joe", "new", "joe@test.org", "Joe", "Bloggs");
        bootstrap = new ScimUserBootstrap(jdbcScimUserProvisioning, scimUserService, jdbcScimGroupProvisioning, jdbcScimGroupMembershipManager, Collections.singletonList(joe), false, Collections.emptyList(), false);
        bootstrap.afterPropertiesSet();
        Collection<ScimUser> users = jdbcScimUserProvisioning.retrieveAll(IdentityZone.getUaaZoneId());
        assertEquals(1, users.size());
        assertEquals("User", users.iterator().next().getFamilyName());
    }

    @Test
    void updateUserWithEmptyPasswordDoesNotChangePassword() {
        UaaUser joe = new UaaUser("joe", "password", "joe@test.org", "Joe", "User");
        joe = joe.modifyOrigin(OriginKeys.UAA);
        ScimUserBootstrap bootstrap = new ScimUserBootstrap(jdbcScimUserProvisioning, scimUserService, jdbcScimGroupProvisioning, jdbcScimGroupMembershipManager, Collections.singletonList(joe), false, Collections.emptyList(), false);
        bootstrap.afterPropertiesSet();

        String passwordHash = jdbcTemplate.queryForObject("select password from users where username='joe'", new Object[0], String.class);

        joe = new UaaUser("joe", "", "joe@test.org", "Joe", "Bloggs");
        joe = joe.modifyOrigin(OriginKeys.UAA);
        bootstrap = new ScimUserBootstrap(jdbcScimUserProvisioning, scimUserService, jdbcScimGroupProvisioning, jdbcScimGroupMembershipManager, Collections.singletonList(joe), true, Collections.emptyList(), false);
        bootstrap.afterPropertiesSet();
        Collection<ScimUser> users = jdbcScimUserProvisioning.retrieveAll(IdentityZone.getUaaZoneId());
        assertEquals(1, users.size());
        assertEquals("Bloggs", users.iterator().next().getFamilyName());
        assertEquals(passwordHash, jdbcTemplate.queryForObject("select password from users where username='joe'", new Object[0], String.class));
    }

    @Test
    void uaaUserGetsVerifiedSetToTrue() {
        String origin = OriginKeys.UAA;
        String email = "test@test.org";
        String firstName = "FirstName";
        String lastName = "LastName";
        String password = "testPassword";
        String externalId = null;

        String username = new RandomValueStringGenerator().generate().toLowerCase();
        UaaUser user = getUaaUser(new String[0], origin, email, firstName, lastName, password, externalId, "not-used-id", username);
        ScimUserBootstrap bootstrap = new ScimUserBootstrap(jdbcScimUserProvisioning, scimUserService, jdbcScimGroupProvisioning, jdbcScimGroupMembershipManager, Collections.singletonList(user), false, Collections.emptyList(), false);
        bootstrap.afterPropertiesSet();

        ScimUser existingUser = jdbcScimUserProvisioning.retrieveAll(IdentityZone.getUaaZoneId())
                .stream()
                .filter(u -> username.equals(u.getUserName()))
                .findFirst()
                .get();
        String userId = existingUser.getId();
        existingUser.setVerified(false);
        jdbcScimUserProvisioning.update(userId, existingUser, IdentityZone.getUaaZoneId());
        InvitedUserAuthenticatedEvent event = new InvitedUserAuthenticatedEvent(user);

        bootstrap.onApplicationEvent(event);

        ScimUser modifiedUser = jdbcScimUserProvisioning.retrieve(userId, IdentityZone.getUaaZoneId());

        assertTrue(modifiedUser.isVerified());
    }

    @Test
    void externalInvitedUserGetsVerifiedSetToFalse() {
        String origin = "testOrigin";
        addIdentityProvider(jdbcTemplate, origin);
        String email = "test@test.org";
        String firstName = "FirstName";
        String lastName = "LastName";
        String password = "testPassword";
        String externalId = null;

        String username = new RandomValueStringGenerator().generate().toLowerCase();
        UaaUser user = getUaaUser(new String[0], origin, email, firstName, lastName, password, externalId, "not-used-id", username);
        ScimUserBootstrap bootstrap = new ScimUserBootstrap(jdbcScimUserProvisioning, scimUserService, jdbcScimGroupProvisioning, jdbcScimGroupMembershipManager, Collections.singletonList(user), false, Collections.emptyList(), false);
        bootstrap.afterPropertiesSet();

        ScimUser existingUser = jdbcScimUserProvisioning.retrieveAll(IdentityZone.getUaaZoneId())
                .stream()
                .filter(u -> username.equals(u.getUserName()))
                .findFirst()
                .get();
        String userId = existingUser.getId();
        existingUser.setVerified(true);
        jdbcScimUserProvisioning.update(userId, existingUser, IdentityZone.getUaaZoneId());
        InvitedUserAuthenticatedEvent event = new InvitedUserAuthenticatedEvent(user);

        bootstrap.onApplicationEvent(event);

        ScimUser modifiedUser = jdbcScimUserProvisioning.retrieve(userId, IdentityZone.getUaaZoneId());

        assertFalse(modifiedUser.isVerified());
    }

    @Test
    void canAddNonExistentGroupThroughEvent() throws Exception {
        nonExistentGroupThroughEvent(true, jdbcTemplate, jdbcScimUserProvisioning, jdbcScimGroupProvisioning, jdbcScimGroupMembershipManager, scimUserService);
    }

    @Test
    void doNotAddNonExistentUsers() throws Exception {
        nonExistentGroupThroughEvent(false, jdbcTemplate, jdbcScimUserProvisioning, jdbcScimGroupProvisioning, jdbcScimGroupMembershipManager, scimUserService);
    }

    @Test
    void canUpdateEmailThroughEvent() {
        String[] externalAuthorities = new String[]{"extTest1", "extTest2", "extTest3"};
        String origin = "testOrigin";
        addIdentityProvider(jdbcTemplate, origin);
        String email = "test@test.org";
        String newEmail = "test@test2.org";
        String firstName = "FirstName";
        String lastName = "LastName";
        String password = "testPassword";
        String externalId = null;
        String userId = new RandomValueStringGenerator().generate();
        String username = new RandomValueStringGenerator().generate();
<<<<<<< HEAD
        UaaUser user = getUaaUser(externalAuthorities, origin, email, firstName, lastName, password, externalId, userId, username);
        ScimUserBootstrap bootstrap = new ScimUserBootstrap(jdbcScimUserProvisioning, jdbcScimGroupProvisioning, jdbcScimGroupMembershipManager, Collections.singletonList(user), false, Collections.emptyList());
=======
        UaaUser user = getUaaUser(userAuthorities, origin, email, firstName, lastName, password, externalId, userId, username);
        ScimUserBootstrap bootstrap = new ScimUserBootstrap(jdbcScimUserProvisioning, scimUserService, jdbcScimGroupProvisioning, jdbcScimGroupMembershipManager, Collections.singletonList(user), false, Collections.emptyList(), false);
>>>>>>> df2a03c2
        bootstrap.afterPropertiesSet();

        List<ScimUser> users = jdbcScimUserProvisioning.query("userName eq \"" + username + "\" and origin eq \"" + origin + "\"", IdentityZone.getUaaZoneId());
        assertEquals(1, users.size());
        userId = users.get(0).getId();
        user = getUaaUser(externalAuthorities, origin, newEmail, firstName, lastName, password, externalId, userId, username);

        bootstrap.onApplicationEvent(new ExternalGroupAuthorizationEvent(user, true, getAuthorities(externalAuthorities), true));
        users = jdbcScimUserProvisioning.query("userName eq \"" + username + "\" and origin eq \"" + origin + "\"", IdentityZone.getUaaZoneId());
        assertEquals(1, users.size());
        ScimUser created = users.get(0);
        assertEquals(newEmail, created.getPrimaryEmail());

        user = user.modifyEmail("test123@test.org");
        //Ensure email doesn't get updated if event instructs not to update.
        bootstrap.onApplicationEvent(new ExternalGroupAuthorizationEvent(user, false, getAuthorities(externalAuthorities), true));
        users = jdbcScimUserProvisioning.query("userName eq \"" + username + "\" and origin eq \"" + origin + "\"", IdentityZone.getUaaZoneId());
        assertEquals(1, users.size());
        created = users.get(0);
        assertEquals(newEmail, created.getPrimaryEmail());

        bootstrap.onApplicationEvent(new ExternalGroupAuthorizationEvent(user, true, getAuthorities(externalAuthorities), true));
        users = jdbcScimUserProvisioning.query("userName eq \"" + username + "\" and origin eq \"" + origin + "\"", IdentityZone.getUaaZoneId());
        assertEquals(1, users.size());
        created = users.get(0);
        assertEquals("test123@test.org", created.getPrimaryEmail());
    }

    @Test
    void testGroupsFromEventAreMadeUnique() {
        String[] externalAuthorities = new String[]{"extTest1", "extTest2", "extTest3"};
        String[] userAuthorities = new String[]{"usrTest1", "usrTest2", "usrTest3"};
        String origin = "testOrigin";
        addIdentityProvider(jdbcTemplate, origin);
        String email = "test@test.org";
        String newEmail = "test@test2.org";
        String firstName = "FirstName";
        String lastName = "LastName";
        String password = "testPassword";
        String externalId = null;
        String userId = new RandomValueStringGenerator().generate();
        String username = new RandomValueStringGenerator().generate();
        UaaUser user = getUaaUser(userAuthorities, origin, email, firstName, lastName, password, externalId, userId, username);
        JdbcScimGroupMembershipManager spy = spy(jdbcScimGroupMembershipManager);
        ScimUserBootstrap bootstrap = new ScimUserBootstrap(jdbcScimUserProvisioning, scimUserService, jdbcScimGroupProvisioning, spy, Collections.singletonList(user), false, Collections.emptyList(), false);
        bootstrap.afterPropertiesSet();

        List<ScimUser> users = jdbcScimUserProvisioning.query("userName eq \"" + username + "\" and origin eq \"" + origin + "\"", IdentityZone.getUaaZoneId());
        assertEquals(1, users.size());
        userId = users.get(0).getId();
        user = getUaaUser(userAuthorities, origin, newEmail, firstName, lastName, password, externalId, userId, username);

        List<GrantedAuthority> authorities = getAuthorities(externalAuthorities);
        authorities.addAll(getAuthorities(externalAuthorities));
        assertEquals(2*externalAuthorities.length, authorities.size());
        verify(spy, times(externalAuthorities.length)).addMember(any(), any(), any());

        bootstrap.onApplicationEvent(new ExternalGroupAuthorizationEvent(user, true, authorities, true));

        verify(spy, times(externalAuthorities.length*2)).addMember(any(), any(), any());
    }

    @Test
    void addUsersWithSameUsername() {
        String origin = "testOrigin";
        addIdentityProvider(jdbcTemplate, origin);
        String email = "test@test.org";
        String firstName = "FirstName";
        String lastName = "LastName";
        String password = "testPassword";
        String externalId = null;
        String userId = new RandomValueStringGenerator().generate();
        String username = new RandomValueStringGenerator().generate();
        UaaUser user = getUaaUser(new String[0], origin, email, firstName, lastName, password, externalId, userId, username);
        ScimUserBootstrap bootstrap = new ScimUserBootstrap(jdbcScimUserProvisioning, scimUserService, jdbcScimGroupProvisioning, jdbcScimGroupMembershipManager, Collections.singletonList(user), false, Collections.emptyList(), false);
        bootstrap.afterPropertiesSet();

        addIdentityProvider(jdbcTemplate, "newOrigin");
        bootstrap = new ScimUserBootstrap(jdbcScimUserProvisioning, scimUserService, jdbcScimGroupProvisioning, jdbcScimGroupMembershipManager, Arrays.asList(user, user.modifySource("newOrigin", "")), false, Collections.emptyList(), false);
        bootstrap.afterPropertiesSet();
        assertEquals(2, jdbcScimUserProvisioning.retrieveAll(IdentityZone.getUaaZoneId()).size());
    }

    @Test
    void concurrentAuthEventsRaceCondition() throws Exception {
        int numthreads = 5;
        int numgroups = 100;

        String[] externalAuthorities = new String[]{"extTest1", "extTest2", "extTest3"};
        String[] userAuthorities = new String[]{"usrTest1", "usrTest2", "usrTest3"};
        String origin = "testOrigin";
        addIdentityProvider(jdbcTemplate, origin);
        String email = "test@test.org";
        String firstName = "FirstName";
        String lastName = "LastName";
        String password = "testPassword";
        String externalId = null;
        String userId = new RandomValueStringGenerator().generate();
        String username = new RandomValueStringGenerator().generate();
        UaaUser user = getUaaUser(userAuthorities, origin, email, firstName, lastName, password, externalId, userId, username);
        ScimUserBootstrap bootstrap = new ScimUserBootstrap(jdbcScimUserProvisioning, scimUserService, jdbcScimGroupProvisioning, jdbcScimGroupMembershipManager, Collections.singletonList(user), false, Collections.emptyList(), false);
        bootstrap.afterPropertiesSet();

        List<ScimUser> scimUsers = jdbcScimUserProvisioning.query("userName eq \"" + username + "\" and origin eq \"" + origin + "\"", IdentityZone.getUaaZoneId());
        assertEquals(1, scimUsers.size());
        ScimUser scimUser = scimUsers.get(0);
        ScimGroupMember member = new ScimGroupMember<>(scimUser);
        user = getUaaUser(userAuthorities, origin, email, firstName, lastName, password, externalId, member.getMemberId(), username);
        for (int i = 0; i < numgroups; i++) {
            jdbcScimGroupProvisioning.create(new ScimGroup("group" + i, "group" + i, IdentityZone.getUaaZoneId()), IdentityZone.getUaaZoneId());
            String gid = jdbcScimGroupProvisioning.query("displayName eq \"group" + i + "\"", IdentityZone.getUaaZoneId()).get(0).getId();
            jdbcScimGroupMembershipManager.addMember(gid, member, IdentityZone.getUaaZoneId());
        }

        bootstrap.onApplicationEvent(new ExternalGroupAuthorizationEvent(user, true, getAuthorities(externalAuthorities), true));

        ExternalGroupAuthorizationEvent externalGroupAuthorizationEvent = new ExternalGroupAuthorizationEvent(user, false, getAuthorities(externalAuthorities), true);

        Thread[] threads = new Thread[numthreads];
        for (int i = 0; i < numthreads; i++) {
            threads[i] = new Thread(new AuthEventRunnable(externalGroupAuthorizationEvent, bootstrap));
            threads[i].start();
        }
        for (int i = 0; i < numthreads; i++) {
            threads[i].join();
        }
        if (AuthEventRunnable.failure != null) {
            throw AuthEventRunnable.failure;
        }
    }

    private static void addIdentityProvider(JdbcTemplate jdbcTemplate, String originKey) {
        jdbcTemplate.update("insert into identity_provider (id,identity_zone_id,name,origin_key,type) values (?,'uaa',?,?,'UNKNOWN')", UUID.randomUUID().toString(), originKey, originKey);
    }

    private static void canAddUsers(
            String origin,
            String zoneId,
            JdbcScimUserProvisioning jdbcScimUserProvisioning,
            JdbcScimGroupProvisioning jdbcScimGroupProvisioning,
            JdbcScimGroupMembershipManager jdbcScimGroupMembershipManager,
            ScimUserService scimUserService
    ) {
        UaaUser joe = new UaaUser("joe", "password", "joe@test.org", "Joe", "User", origin, zoneId);
        UaaUser mabel = new UaaUser("mabel", "password", "mabel@blah.com", "Mabel", "User", origin, zoneId);
        ScimUserBootstrap bootstrap = new ScimUserBootstrap(
                jdbcScimUserProvisioning,
                scimUserService,
                jdbcScimGroupProvisioning,
                jdbcScimGroupMembershipManager,
                Arrays.asList(joe, mabel),
                false,
                Collections.emptyList(),
                false
        );
        bootstrap.afterPropertiesSet();
    }

    private static void nonExistentGroupThroughEvent(
            final boolean add,
            final JdbcTemplate jdbcTemplate,
            final JdbcScimUserProvisioning jdbcScimUserProvisioning,
            final JdbcScimGroupProvisioning jdbcScimGroupProvisioning,
            final JdbcScimGroupMembershipManager jdbcScimGroupMembershipManager,
            final ScimUserService scimUserService
    ) {
        String[] externalAuthorities = new String[]{"extTest1", "extTest2", "extTest3"};
        String[] userAuthorities = new String[]{"usrTest1", "usrTest2", "usrTest3"};
        String origin = "testOrigin";
        addIdentityProvider(jdbcTemplate, origin);
        String email = "test@test.org";
        String firstName = "FirstName";
        String lastName = "LastName";
        String password = "testPassword";
        String externalId = null;
        String userId = new RandomValueStringGenerator().generate();
        String username = new RandomValueStringGenerator().generate();
        UaaUser user = getUaaUser(new String[] {}, origin, email, firstName, lastName, password, externalId, userId, username);
        ScimUserBootstrap bootstrap = new ScimUserBootstrap(
                jdbcScimUserProvisioning,
                scimUserService,
                jdbcScimGroupProvisioning,
                jdbcScimGroupMembershipManager,
                Collections.singletonList(user),
                false,
                Collections.emptyList(),
                false
        );
        bootstrap.afterPropertiesSet();

        List<ScimUser> users = jdbcScimUserProvisioning.query("userName eq \"" + username + "\" and origin eq \"" + origin + "\"", IdentityZone.getUaaZoneId());
        assertEquals(1, users.size());
        userId = users.get(0).getId();

        // add all the user authorities on the uaa origin
        for (String userAuthority : userAuthorities) {
            ScimGroup group = new ScimGroup(null, userAuthority, IdentityZoneHolder.get().getId());
            group = jdbcScimGroupProvisioning.createOrGet(group, IdentityZoneHolder.get().getId());
            ScimGroupMember groupMember = new ScimGroupMember(userId);
            groupMember.setOrigin(OriginKeys.UAA);
            jdbcScimGroupMembershipManager.addMember(group.getId(), groupMember, IdentityZoneHolder.get().getId());
        }

        ScimUser created = users.get(0);
        validateAuthoritiesCreated(new String[0], userAuthorities, origin, created, jdbcScimGroupMembershipManager);

        user = getUaaUser(userAuthorities, origin, email, firstName, lastName, password, externalId, userId, username);
        bootstrap.onApplicationEvent(new ExternalGroupAuthorizationEvent(user, false, getAuthorities(externalAuthorities), add));

        users = jdbcScimUserProvisioning.query("userName eq \"" + username + "\" and origin eq \"" + origin + "\"", IdentityZone.getUaaZoneId());
        assertEquals(1, users.size());
        created = users.get(0);
        validateAuthoritiesCreated(add ? externalAuthorities : new String[0], userAuthorities, origin, created, jdbcScimGroupMembershipManager);

        externalAuthorities = new String[]{"extTest1", "extTest2"};
        bootstrap.onApplicationEvent(new ExternalGroupAuthorizationEvent(user, false, getAuthorities(externalAuthorities), add));
        validateAuthoritiesCreated(add ? externalAuthorities : new String[0], userAuthorities, origin, created, jdbcScimGroupMembershipManager);
    }

    private static void validateAuthoritiesCreated(
            final String[] externalAuthorities,
            final String[] userAuthorities,
            final String origin,
            final ScimUser created,
            final JdbcScimGroupMembershipManager jdbcScimGroupMembershipManager) {
        Set<ScimGroup> groups = jdbcScimGroupMembershipManager.getGroupsWithMember(created.getId(), true, IdentityZone.getUaaZoneId());
        String[] expected = merge(externalAuthorities, userAuthorities);
        String[] actual = getGroupNames(groups);
        assertThat(actual, IsArrayContainingInAnyOrder.arrayContainingInAnyOrder(expected));

        List<String> external = Arrays.asList(externalAuthorities);
        for (ScimGroup g : groups) {
            ScimGroupMember m = jdbcScimGroupMembershipManager.getMemberById(g.getId(), created.getId(), IdentityZone.getUaaZoneId());
            if (external.contains(g.getDisplayName())) {
                assertEquals(origin, m.getOrigin(), "Expecting relationship for Group[" + g.getDisplayName() + "] be of different origin.");
            } else {
                assertEquals(OriginKeys.UAA, m.getOrigin(), "Expecting relationship for Group[" + g.getDisplayName() + "] be of different origin.");
            }
        }
    }

    private static UaaUser getUaaUser(
            String[] userAuthorities,
            String origin,
            String email,
            String firstName,
            String lastName,
            String password,
            String externalId,
            String userId,
            String username) {
        return new UaaUser(
                userId,
                username,
                password,
                email,
                getAuthorities(userAuthorities),
                firstName,
                lastName,
                new Date(),
                new Date(),
                origin,
                externalId,
                false,
                IdentityZone.getUaaZoneId(),
                userId,
                new Date()
        );
    }

    private static class AuthEventRunnable implements Runnable {

        static volatile AssertionError failure = null;
        private final int iterations = 50;

        private final ExternalGroupAuthorizationEvent externalGroupAuthorizationEvent;
        private final ScimUserBootstrap bootstrap;

        AuthEventRunnable(ExternalGroupAuthorizationEvent externalGroupAuthorizationEvent, ScimUserBootstrap bootstrap) {
            this.externalGroupAuthorizationEvent = externalGroupAuthorizationEvent;
            this.bootstrap = bootstrap;
        }

        @Override
        public void run() {
            for (int i = 0; i < iterations; i++) {
                if (failure != null) break;
                try {
                    bootstrap.onApplicationEvent(externalGroupAuthorizationEvent);
                } catch (MemberNotFoundException e) {
                    if (failure == null) {
                        failure = new AssertionError("MemberNotFoundException in Test thread", e);
                        break;
                    }
                } catch (Exception e) {
                    failure = new AssertionError("Exception in Test thread", e);
                }
            }
        }
    }

    private static List<GrantedAuthority> getAuthorities(String[] auth) {
        ArrayList<GrantedAuthority> result = new ArrayList<>();
        for (String s : auth) {
            result.add(new SimpleGrantedAuthority(s));
        }
        return result;
    }

    private static String[] merge(String[] a, String[] b) {
        String[] result = new String[a.length + b.length];
        System.arraycopy(a, 0, result, 0, a.length);
        System.arraycopy(b, 0, result, a.length, b.length);
        return result;
    }

    private static String[] getGroupNames(Set<ScimGroup> groups) {
        String[] result = new String[groups != null ? groups.size() : 0];
        if (result.length == 0) {
            return result;
        }
        int index = 0;
        for (ScimGroup group : groups) {
            result[index++] = group.getDisplayName();
        }
        return result;
    }

}<|MERGE_RESOLUTION|>--- conflicted
+++ resolved
@@ -694,13 +694,8 @@
         String externalId = null;
         String userId = new RandomValueStringGenerator().generate();
         String username = new RandomValueStringGenerator().generate();
-<<<<<<< HEAD
         UaaUser user = getUaaUser(externalAuthorities, origin, email, firstName, lastName, password, externalId, userId, username);
         ScimUserBootstrap bootstrap = new ScimUserBootstrap(jdbcScimUserProvisioning, jdbcScimGroupProvisioning, jdbcScimGroupMembershipManager, Collections.singletonList(user), false, Collections.emptyList());
-=======
-        UaaUser user = getUaaUser(userAuthorities, origin, email, firstName, lastName, password, externalId, userId, username);
-        ScimUserBootstrap bootstrap = new ScimUserBootstrap(jdbcScimUserProvisioning, scimUserService, jdbcScimGroupProvisioning, jdbcScimGroupMembershipManager, Collections.singletonList(user), false, Collections.emptyList(), false);
->>>>>>> df2a03c2
         bootstrap.afterPropertiesSet();
 
         List<ScimUser> users = jdbcScimUserProvisioning.query("userName eq \"" + username + "\" and origin eq \"" + origin + "\"", IdentityZone.getUaaZoneId());
