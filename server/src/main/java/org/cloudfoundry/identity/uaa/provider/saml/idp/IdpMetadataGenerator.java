--- conflicted
+++ resolved
@@ -111,11 +111,7 @@
     /**
      * Bindings for single sign-on
      */
-<<<<<<< HEAD
-    private Collection<String> bindingsSSO = Arrays.asList("post");
-=======
-    private Collection<String> bindingsSSO = Arrays.asList("redirect", "post", "artifact");
->>>>>>> 3bb1f887
+    private Collection<String> bindingsSSO = Arrays.asList("redirect", "post");
 
     /**
      * Bindings for single sign-on holder of key
@@ -295,17 +291,10 @@
                 idpDescriptor.getSingleSignOnServices().add(getSingleSignOnService(entityBaseURL, entityAlias,
                         getSAMLWebSSOProcessingFilterPath(), SAMLConstants.SAML2_POST_BINDING_URI));
             }
-<<<<<<< HEAD
-=======
-            if (binding.equals(SAMLConstants.SAML2_PAOS_BINDING_URI)) {
-                idpDescriptor.getSingleSignOnServices().add(getSingleSignOnService(entityBaseURL, entityAlias,
-                        getSAMLWebSSOProcessingFilterPath(), SAMLConstants.SAML2_PAOS_BINDING_URI));
-            }
             if (binding.equals(SAMLConstants.SAML2_REDIRECT_BINDING_URI)) {
                 idpDescriptor.getSingleSignOnServices().add(getSingleSignOnService(entityBaseURL, entityAlias,
                         getSAMLWebSSOProcessingFilterPath(), SAMLConstants.SAML2_REDIRECT_BINDING_URI));
             }
->>>>>>> 3bb1f887
         }
 
         for (String binding : bindingsSLO) {
