package org.cloudfoundry.identity.uaa.zone;

<<<<<<< HEAD
import org.cloudfoundry.identity.uaa.util.UaaUrlUtils;
=======
import org.springframework.stereotype.Component;
>>>>>>> 6a1fa12c
import org.springframework.util.StringUtils;

@Component("identityZoneValidator")
public class GeneralIdentityZoneValidator implements IdentityZoneValidator {
    private final IdentityZoneConfigurationValidator configValidator;

    public GeneralIdentityZoneValidator(final IdentityZoneConfigurationValidator configValidator) {
        this.configValidator = configValidator;
    }

    @Override
    public IdentityZone validate(IdentityZone identityZone, Mode mode) throws InvalidIdentityZoneDetailsException {
        if (IdentityZoneHolder.getUaaZone().getId().equals(identityZone.getId()) && !identityZone.isActive()) {
            throw new InvalidIdentityZoneDetailsException("The default zone cannot be set inactive.", null);
        }

        // allow default identity zone to have empty subdomain
        if (!(identityZone.isUaa() || UaaUrlUtils.isValidSubdomain(identityZone.getSubdomain()))) {
            throw new InvalidIdentityZoneDetailsException("The subdomain is invalid: " + identityZone.getSubdomain(), null);
        }

        try {
            identityZone.setConfig(configValidator.validate(identityZone, mode));
        } catch (InvalidIdentityZoneConfigurationException ex) {
            String configErrorMessage = StringUtils.hasText(ex.getMessage()) ? ex.getMessage() : "";
            throw new InvalidIdentityZoneDetailsException("The zone configuration is invalid. " + configErrorMessage, ex);
        }
        return identityZone;
    }
}<|MERGE_RESOLUTION|>--- conflicted
+++ resolved
@@ -1,10 +1,6 @@
 package org.cloudfoundry.identity.uaa.zone;
 
-<<<<<<< HEAD
-import org.cloudfoundry.identity.uaa.util.UaaUrlUtils;
-=======
 import org.springframework.stereotype.Component;
->>>>>>> 6a1fa12c
 import org.springframework.util.StringUtils;
 
 @Component("identityZoneValidator")
@@ -20,12 +16,6 @@
         if (IdentityZoneHolder.getUaaZone().getId().equals(identityZone.getId()) && !identityZone.isActive()) {
             throw new InvalidIdentityZoneDetailsException("The default zone cannot be set inactive.", null);
         }
-
-        // allow default identity zone to have empty subdomain
-        if (!(identityZone.isUaa() || UaaUrlUtils.isValidSubdomain(identityZone.getSubdomain()))) {
-            throw new InvalidIdentityZoneDetailsException("The subdomain is invalid: " + identityZone.getSubdomain(), null);
-        }
-
         try {
             identityZone.setConfig(configValidator.validate(identityZone, mode));
         } catch (InvalidIdentityZoneConfigurationException ex) {
