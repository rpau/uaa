package org.cloudfoundry.identity.uaa.zone;

import org.cloudfoundry.identity.uaa.audit.event.EntityDeletedEvent;
import org.cloudfoundry.identity.uaa.client.InvalidClientDetailsException;
import org.cloudfoundry.identity.uaa.constants.OriginKeys;
import org.cloudfoundry.identity.uaa.error.UaaException;
import org.cloudfoundry.identity.uaa.provider.IdentityProvider;
import org.cloudfoundry.identity.uaa.provider.IdentityProviderProvisioning;
import org.cloudfoundry.identity.uaa.provider.UaaIdentityProviderDefinition;
import org.cloudfoundry.identity.uaa.saml.SamlKey;
import org.cloudfoundry.identity.uaa.scim.ScimGroup;
import org.cloudfoundry.identity.uaa.scim.ScimGroupProvisioning;
import org.cloudfoundry.identity.uaa.util.UaaStringUtils;
import org.slf4j.Logger;
import org.slf4j.LoggerFactory;
import org.springframework.beans.factory.annotation.Qualifier;
import org.springframework.context.ApplicationEventPublisher;
import org.springframework.context.ApplicationEventPublisherAware;
import org.springframework.context.MessageSource;
import org.springframework.http.HttpStatus;
import org.springframework.http.ResponseEntity;
import org.springframework.security.access.AccessDeniedException;
import org.springframework.security.core.Authentication;
import org.springframework.security.core.GrantedAuthority;
import org.springframework.security.core.context.SecurityContextHolder;
import org.springframework.security.oauth2.provider.ClientAlreadyExistsException;
import org.springframework.security.oauth2.provider.ClientDetails;
import org.springframework.security.oauth2.provider.NoSuchClientException;
import org.springframework.security.oauth2.provider.client.BaseClientDetails;
import org.springframework.transaction.annotation.Transactional;
import org.springframework.util.StringUtils;
import org.springframework.validation.BindingResult;
import org.springframework.validation.Errors;
import org.springframework.validation.ObjectError;
import org.springframework.web.bind.MethodArgumentNotValidException;
import org.springframework.web.bind.annotation.ExceptionHandler;
import org.springframework.web.bind.annotation.PathVariable;
import org.springframework.web.bind.annotation.RequestBody;
import org.springframework.web.bind.annotation.RequestMapping;
import org.springframework.web.bind.annotation.RestController;

import javax.validation.Valid;
import java.util.ArrayList;
import java.util.Collections;
import java.util.LinkedList;
import java.util.List;
import java.util.Locale;
import java.util.Map;
import java.util.Set;
import java.util.UUID;

import static java.util.Optional.ofNullable;
import static org.springframework.http.HttpStatus.CONFLICT;
import static org.springframework.http.HttpStatus.CREATED;
import static org.springframework.http.HttpStatus.NOT_FOUND;
import static org.springframework.http.HttpStatus.OK;
import static org.springframework.http.HttpStatus.UNPROCESSABLE_ENTITY;
import static org.springframework.web.bind.annotation.RequestMethod.DELETE;
import static org.springframework.web.bind.annotation.RequestMethod.GET;
import static org.springframework.web.bind.annotation.RequestMethod.POST;
import static org.springframework.web.bind.annotation.RequestMethod.PUT;

@RestController("identityZoneEndpoints")
@RequestMapping("/identity-zones")
public class IdentityZoneEndpoints implements ApplicationEventPublisherAware {

    private static final Logger logger = LoggerFactory.getLogger(IdentityZoneEndpoints.class);
    private static final String ID_SUBDOMAIN_LOGGING = "[{}] subdomain [{}]";

    private final IdentityZoneProvisioning zoneDao;
    private final IdentityProviderProvisioning idpDao;
    private final IdentityZoneEndpointClientRegistrationService clientRegistrationService;
    private final ScimGroupProvisioning groupProvisioning;
    private final IdentityZoneValidator validator;
    private final MessageSource messageSource;

    private ApplicationEventPublisher publisher;

    public IdentityZoneEndpoints(final IdentityZoneProvisioning zoneDao,
                                 final @Qualifier("identityProviderProvisioning") IdentityProviderProvisioning idpDao,
                                 final IdentityZoneEndpointClientRegistrationService clientRegistrationService,
                                 final ScimGroupProvisioning groupProvisioning,
                                 final IdentityZoneValidator validator,
                                 final MessageSource messageSource) {
        super();
        this.zoneDao = zoneDao;
        this.idpDao = idpDao;
        this.clientRegistrationService = clientRegistrationService;
        this.groupProvisioning = groupProvisioning;
        this.validator = validator;
        this.messageSource = messageSource;
    }

    @Override
    public void setApplicationEventPublisher(ApplicationEventPublisher applicationEventPublisher) {
        this.publisher = applicationEventPublisher;
    }


    @RequestMapping(value = "{id}", method = GET)
    public IdentityZone getIdentityZone(@PathVariable String id) {
        List<IdentityZone> result = filterForCurrentZone(Collections.singletonList(zoneDao.retrieveIgnoreActiveFlag(id)));
        if (result.size() == 0) {
            throw new ZoneDoesNotExistsException("Zone does not exist or is not accessible.");
        }
        return removeKeys(result.get(0));
    }

    protected IdentityZone removeKeys(IdentityZone identityZone) {
        if (identityZone.getConfig() != null && identityZone.getConfig().getTokenPolicy() != null) {
            identityZone.getConfig().getTokenPolicy().setKeyInformation(null);
        }
        if (identityZone.getConfig() != null && identityZone.getConfig().getSamlConfig() != null) {
            identityZone.getConfig().getSamlConfig().setPrivateKeyPassword(null);
            identityZone.getConfig().getSamlConfig().setPrivateKey(null);
            identityZone.getConfig().getSamlConfig().getKeys().forEach((key, value) -> {
                value.setPassphrase(null);
                value.setKey(null);
            });
        }
        return identityZone;
    }

    @RequestMapping(method = GET)
    public List<IdentityZone> getIdentityZones() {
        return filterForCurrentZone(zoneDao.retrieveAll());
    }

    protected List<IdentityZone> filterForCurrentZone(List<IdentityZone> zones) {
        List<IdentityZone> result = new LinkedList<>();
        if (IdentityZoneHolder.isUaa()) {
            for (IdentityZone zone : zones) {
                result.add(removeKeys(zone));
            }
            return result;
        }
        String currentId = IdentityZoneHolder.get().getId();

        for (IdentityZone zone : zones) {
            if (currentId.equals(zone.getId())) {
                result.add(removeKeys(filterForZonesDotRead(zone)));
                break;
            }
        }

        return result;
    }

    protected IdentityZone filterForZonesDotRead(IdentityZone zone) {
        Authentication auth = SecurityContextHolder.getContext().getAuthentication();
        if (auth != null && hasReadOnlyAuthority(zone.getId(), auth)) {
            zone.getConfig().setSamlConfig(null);
            zone.getConfig().setTokenPolicy(null);
        }
        return zone;
    }

    protected boolean hasReadOnlyAuthority(String zoneId, Authentication authentication) {
        boolean hasRead = false;
        boolean doesNotHaveAdmin = true;
        String adminScope = ZoneManagementScopes.ZONES_ZONE_ID_PREFIX + zoneId + ".admin";
        String readScope = ZoneManagementScopes.ZONES_ZONE_ID_PREFIX + zoneId + ".read";
        for (GrantedAuthority a : authentication.getAuthorities()) {
            if (adminScope.equals(a.getAuthority())) {
                doesNotHaveAdmin = false;
            } else if (readScope.equals(a.getAuthority())) {
                hasRead = true;
            }
        }
        return hasRead && doesNotHaveAdmin;
    }


    @RequestMapping(method = POST)
    public ResponseEntity<IdentityZone> createIdentityZone(@RequestBody @Valid IdentityZone body, BindingResult result) {

        if (result.hasErrors()) {
            throw new UnprocessableEntityException(getErrorMessages(result));
        }

        if (!IdentityZoneHolder.isUaa()) {
            throw new AccessDeniedException("Zones can only be created by being authenticated in the default zone.");
        }

        try {
            body = validator.validate(body, IdentityZoneValidator.Mode.CREATE);
        } catch (InvalidIdentityZoneDetailsException ex) {
            String errorMessage = StringUtils.hasText(ex.getMessage()) ? ex.getMessage() : "";
            throw new UnprocessableEntityException("The identity zone details are invalid. " + errorMessage, ex);
        }

        if (!StringUtils.hasText(body.getId())) {
            body.setId(UUID.randomUUID().toString());
        }
        IdentityZone previous = IdentityZoneHolder.get();
        try {
            logger.debug("Zone - creating id[{}] subdomain[{}]",
                UaaStringUtils.getCleanedUserControlString(body.getId()),
                UaaStringUtils.getCleanedUserControlString(body.getSubdomain())
            );
            IdentityZone created = zoneDao.create(body);
            logger.debug("Zone - created id " + ID_SUBDOMAIN_LOGGING, created.getId(), created.getSubdomain());
            IdentityZoneHolder.set(created);
            IdentityProvider defaultIdp = new IdentityProvider();
            defaultIdp.setName(OriginKeys.UAA);
            defaultIdp.setType(OriginKeys.UAA);
            defaultIdp.setOriginKey(OriginKeys.UAA);
            defaultIdp.setIdentityZoneId(created.getId());
            UaaIdentityProviderDefinition idpDefinition = new UaaIdentityProviderDefinition();
            idpDefinition.setPasswordPolicy(null);
            defaultIdp.setConfig(idpDefinition);
            idpDao.create(defaultIdp, created.getId());
            logger.debug("Created default IDP in zone - created id " + ID_SUBDOMAIN_LOGGING, created.getId(), created.getSubdomain());
            createUserGroups(created);
            return new ResponseEntity<>(removeKeys(created), CREATED);
        } finally {
            IdentityZoneHolder.set(previous);
        }
    }

    public void createUserGroups(IdentityZone zone) {
        UserConfig userConfig = zone.getConfig().getUserConfig();
        if (userConfig != null) {
            List<String> defaultGroups = ofNullable(userConfig.getDefaultGroups()).orElse(Collections.emptyList());
            logger.debug(String.format("About to create default groups count: %s for subdomain: %s", defaultGroups.size(), zone.getSubdomain()));
            for (String group : defaultGroups) {
                logger.debug(String.format("Creating zone default group: %s for subdomain: %s", group, zone.getSubdomain()));
                groupProvisioning.createOrGet(
                        new ScimGroup(
                                null,
                                group,
                                zone.getId()
                        ),
                        zone.getId()
                );
            }
        }
    }

    private String getErrorMessages(Errors errors) {
        List<String> messages = new ArrayList<>();
        for (ObjectError error : errors.getAllErrors()) {
            messages.add(messageSource.getMessage(error, Locale.getDefault()));
        }
        return String.join("\r\n", messages);
    }

    @RequestMapping(value = "{id}", method = PUT)
    public ResponseEntity<IdentityZone> updateIdentityZone(
            @RequestBody @Valid IdentityZone body, @PathVariable String id) {
        IdentityZone previous = IdentityZoneHolder.get();
        try {
            if (id == null) {
                throw new ZoneDoesNotExistsException(id);
            }
            if (!IdentityZoneHolder.isUaa() && !id.equals(IdentityZoneHolder.get().getId())) {
                throw new AccessDeniedException("Zone admins can only update their own zone.");
            }

            if (body.getId() != null && !body.getId().equals(id)) {
                throw new UnprocessableEntityException("The identity zone id from the request body does not match id in the url");
            }

            // make sure it exists
            IdentityZone existingZone = zoneDao.retrieveIgnoreActiveFlag(id);
            restoreSecretProperties(existingZone, body);
            //validator require id to be present
            body.setId(id);
            body = validator.validate(body, IdentityZoneValidator.Mode.MODIFY);

            UserConfig userConfig = body.getConfig().getUserConfig();
            if (!userConfig.allGroupsAllowed()) {
<<<<<<< HEAD
                List<ScimGroup> existingGroups = groupProvisioning.retrieveAll(body.getId());
                Set<String> allowedGroups = userConfig.resultingAllowedGroups();
                for (ScimGroup g: existingGroups) {
                    if (!allowedGroups.contains(g.getDisplayName())) {
                        throw new UnprocessableEntityException("The identity zone contains a not-allowed group: "+g.getDisplayName());
                    }
=======
                Set<String> allowedGroups = userConfig.resultingAllowedGroups();
                // check for groups which would be not allowed after the update
                if(groupProvisioning.retrieveAll(body.getId()).stream().anyMatch(g -> !allowedGroups.contains(g.getDisplayName()))) {
                    throw new UnprocessableEntityException("The identity zone user configuration contains not-allowed groups.");
>>>>>>> d8583589
                }
            }

            logger.debug("Zone - updating id[{}] subdomain[{}]",
                UaaStringUtils.getCleanedUserControlString(id),
                UaaStringUtils.getCleanedUserControlString(body.getSubdomain())
            );
            IdentityZone updated = zoneDao.update(body);
            IdentityZoneHolder.set(updated);
            logger.debug("Zone - updated id " + ID_SUBDOMAIN_LOGGING, updated.getId(), updated.getSubdomain());
            createUserGroups(updated);
            return new ResponseEntity<>(removeKeys(updated), OK);
        } catch (InvalidIdentityZoneDetailsException ex) {
            String errorMessage = StringUtils.hasText(ex.getMessage()) ? ex.getMessage() : "";
            throw new UnprocessableEntityException("The identity zone details are invalid. " + errorMessage, ex);
        } finally {
            IdentityZoneHolder.set(previous);
        }
    }


    protected void restoreSecretProperties(IdentityZone existingZone, IdentityZone newZone) {
        if (newZone.getConfig() != null) {
            if (newZone.getConfig().getTokenPolicy() != null) {
                if (newZone.getConfig().getTokenPolicy().getKeys() == null || newZone.getConfig().getTokenPolicy().getKeys().isEmpty()) {
                    newZone.getConfig().getTokenPolicy().setKeyInformation(existingZone.getConfig().getTokenPolicy().getKeys());
                }
            }
            if (newZone.getConfig().getSamlConfig() != null) {
                SamlConfig config = newZone.getConfig().getSamlConfig();
                SamlConfig oldConfig = existingZone.getConfig().getSamlConfig();
                for (Map.Entry<String, SamlKey> entry : config.getKeys().entrySet()) {
                    SamlKey original = oldConfig.getKeys().get(entry.getKey());
                    if (entry.getValue().getKey() == null &&
                            entry.getValue().getPassphrase() == null &&
                            original != null &&
                            original.getCertificate() != null &&
                            original.getCertificate().equals(entry.getValue().getCertificate())) {
                        entry.getValue().setKey(original.getKey());
                        entry.getValue().setPassphrase(original.getPassphrase());
                    }
                }
            }
        }
    }

    @RequestMapping(value = "{id}", method = DELETE)
    @Transactional
    public ResponseEntity<IdentityZone> deleteIdentityZone(@PathVariable String id) {
        if (id == null) {
            throw new ZoneDoesNotExistsException(id);
        }
        if (!IdentityZoneHolder.isUaa() && !id.equals(IdentityZoneHolder.get().getId())) {
            throw new AccessDeniedException("Zone admins can only update their own zone.");
        }
        IdentityZone previous = IdentityZoneHolder.get();
        try {
            logger.debug("Zone - deleting id[" + id + "]");
            // make sure it exists
            IdentityZone zone = zoneDao.retrieveIgnoreActiveFlag(id);
            // ignore the id in the body, the id in the path is the only one that matters
            IdentityZoneHolder.set(zone);
            if (publisher != null && zone != null) {
                publisher.publishEvent(new EntityDeletedEvent<>(zone, SecurityContextHolder.getContext().getAuthentication(), IdentityZoneHolder.getCurrentZoneId()));
                logger.debug("Zone - deleted id[" + zone.getId() + "]");
                return new ResponseEntity<>(removeKeys(zone), OK);
            } else {
                return new ResponseEntity<>(UNPROCESSABLE_ENTITY);
            }
        } finally {
            IdentityZoneHolder.set(previous);
        }
    }

    @RequestMapping(method = POST, value = "{identityZoneId}/clients")
    public ResponseEntity<? extends ClientDetails> createClient(
            @PathVariable String identityZoneId, @RequestBody BaseClientDetails clientDetails) {
        if (identityZoneId == null) {
            throw new ZoneDoesNotExistsException(identityZoneId);
        }
        if (!IdentityZoneHolder.isUaa() && !identityZoneId.equals(IdentityZoneHolder.get().getId())) {
            throw new AccessDeniedException("Zone admins can only create clients in their own zone.");
        }
        IdentityZone previous = IdentityZoneHolder.get();
        try {
            logger.debug("Zone creating client zone[" + identityZoneId + "] client[" + clientDetails.getClientId() + "]");
            IdentityZone identityZone = zoneDao.retrieve(identityZoneId);
            IdentityZoneHolder.set(identityZone);
            ClientDetails createdClient = clientRegistrationService.createClient(clientDetails);
            logger.debug("Zone client created zone[" + identityZoneId + "] client[" + clientDetails.getClientId() + "]");
            return new ResponseEntity<>(removeSecret(createdClient), CREATED);
        } finally {
            IdentityZoneHolder.set(previous);
        }
    }

    private ClientDetails removeSecret(ClientDetails createdClient) {
        BaseClientDetails response = (BaseClientDetails) createdClient;
        response.setClientSecret(null);
        return response;
    }

    @RequestMapping(method = DELETE, value = "{identityZoneId}/clients/{clientId}")
    public ResponseEntity<? extends ClientDetails> deleteClient(
            @PathVariable String identityZoneId, @PathVariable String clientId) {
        if (identityZoneId == null) {
            throw new ZoneDoesNotExistsException(identityZoneId);
        }
        if (!IdentityZoneHolder.isUaa() && !identityZoneId.equals(IdentityZoneHolder.get().getId())) {
            throw new AccessDeniedException("Zone admins can only delete their own zone.");
        }
        IdentityZone previous = IdentityZoneHolder.get();
        try {
            logger.debug("Zone deleting client zone[" + identityZoneId + "] client[" + clientId + "]");
            IdentityZone identityZone = zoneDao.retrieve(identityZoneId);
            IdentityZoneHolder.set(identityZone);
            ClientDetails deleted = clientRegistrationService.deleteClient(clientId);
            logger.debug("Zone client deleted zone[" + identityZoneId + "] client[" + clientId + "]");
            return new ResponseEntity<>(removeSecret(deleted), OK);
        } finally {
            IdentityZoneHolder.set(previous);
        }
    }

    @ExceptionHandler(ZoneAlreadyExistsException.class)
    public ResponseEntity<ZoneAlreadyExistsException> handleZoneAlreadyExistsException(ZoneAlreadyExistsException e) {
        return new ResponseEntity<>(e, CONFLICT);
    }

    @ExceptionHandler(InvalidClientDetailsException.class)
    public ResponseEntity<InvalidClientDetailsException> handleInvalidClientDetails(InvalidClientDetailsException e) {
        return new ResponseEntity<>(e, HttpStatus.BAD_REQUEST);
    }

    @ExceptionHandler(NoSuchClientException.class)
    public ResponseEntity<Void> handleNoSuchClient(NoSuchClientException ignored) {
        return new ResponseEntity<>(HttpStatus.NOT_FOUND);
    }

    @ExceptionHandler(ClientAlreadyExistsException.class)
    public ResponseEntity<InvalidClientDetailsException> handleClientAlreadyExists(ClientAlreadyExistsException e) {
        return new ResponseEntity<>(new InvalidClientDetailsException(e.getMessage()),
                HttpStatus.CONFLICT);
    }

    @ExceptionHandler(ZoneDoesNotExistsException.class)
    public ResponseEntity<ZoneDoesNotExistsException> handleZoneDoesNotExistsException(ZoneDoesNotExistsException e) {
        return new ResponseEntity<>(NOT_FOUND);
    }

    @ExceptionHandler(MethodArgumentNotValidException.class)
    public ResponseEntity<Void> handleValidationException(MethodArgumentNotValidException e) {
        return new ResponseEntity<>(HttpStatus.BAD_REQUEST);
    }

    @ExceptionHandler(AccessDeniedException.class)
    public ResponseEntity<Void> handleAccessDeniedException(AccessDeniedException e) {
        return new ResponseEntity<>(HttpStatus.FORBIDDEN);
    }

    @ExceptionHandler(UnprocessableEntityException.class)
    public ResponseEntity<UnprocessableEntityException> handleUnprocessableEntityException(UnprocessableEntityException e) {
        return new ResponseEntity<>(e, HttpStatus.UNPROCESSABLE_ENTITY);
    }

    @ExceptionHandler(Exception.class)
    public ResponseEntity<Void> handleException(Exception e) {
        logger.error(e.getClass() + ": " + e.getMessage(), e);
        return new ResponseEntity<>(HttpStatus.INTERNAL_SERVER_ERROR);
    }

    private class UnprocessableEntityException extends UaaException {
        public UnprocessableEntityException(String message) {
            super("invalid_identity_zone", message, 422);
        }

        public UnprocessableEntityException(String message, Throwable cause) {
            super(cause, "invalid_identity_zone", message, 422);
        }
    }
}<|MERGE_RESOLUTION|>--- conflicted
+++ resolved
@@ -270,19 +270,10 @@
 
             UserConfig userConfig = body.getConfig().getUserConfig();
             if (!userConfig.allGroupsAllowed()) {
-<<<<<<< HEAD
-                List<ScimGroup> existingGroups = groupProvisioning.retrieveAll(body.getId());
-                Set<String> allowedGroups = userConfig.resultingAllowedGroups();
-                for (ScimGroup g: existingGroups) {
-                    if (!allowedGroups.contains(g.getDisplayName())) {
-                        throw new UnprocessableEntityException("The identity zone contains a not-allowed group: "+g.getDisplayName());
-                    }
-=======
                 Set<String> allowedGroups = userConfig.resultingAllowedGroups();
                 // check for groups which would be not allowed after the update
                 if(groupProvisioning.retrieveAll(body.getId()).stream().anyMatch(g -> !allowedGroups.contains(g.getDisplayName()))) {
                     throw new UnprocessableEntityException("The identity zone user configuration contains not-allowed groups.");
->>>>>>> d8583589
                 }
             }
 
