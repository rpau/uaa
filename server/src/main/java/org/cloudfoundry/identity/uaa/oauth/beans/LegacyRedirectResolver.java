--- conflicted
+++ resolved
@@ -12,11 +12,7 @@
 import org.springframework.util.AntPathMatcher;
 import org.springframework.util.LinkedMultiValueMap;
 import org.springframework.util.MultiValueMap;
-<<<<<<< HEAD
-import org.springframework.util.StringUtils;
-=======
 import org.springframework.web.util.UriComponents;
->>>>>>> 89c15d24
 import org.springframework.web.util.UriComponentsBuilder;
 
 import java.net.URI;
@@ -265,11 +261,7 @@
         boolean isSafeRedirect(String requestedRedirect) {
             // We iterate backwards through the hosts to make sure the TLD and domain match
             String[] configuredRedirectHost = splitAndReverseHost(getHost());
-<<<<<<< HEAD
-            String[] requestedRedirectHost = splitAndReverseHost(URI.create(requestedRedirect).getHost());
-=======
             String[] requestedRedirectHost = splitAndReverseHost((Optional.ofNullable(requestedRedirect.getHost()).orElse("")));
->>>>>>> 89c15d24
 
             if (requestedRedirectHost.length < configuredRedirectHost.length) {
                 return false;
@@ -287,10 +279,6 @@
             return isValidRedirect;
         }
 
-<<<<<<< HEAD
-        boolean match(String requestedRedirect) {
-            return matcher.match(redirectUri, requestedRedirect);
-=======
         boolean match(URI requestedRedirect) {
             if(hasWildcardPort) {
                  if(requestedRedirect.getPort() > 0) {
@@ -308,7 +296,6 @@
 
         private boolean isWildcardPort(String configuredRedirectPattern) {
             return configuredRedirectPattern.contains(WILDCARD_PORT_PATTERN);
->>>>>>> 89c15d24
         }
 
         private String getHost() {
