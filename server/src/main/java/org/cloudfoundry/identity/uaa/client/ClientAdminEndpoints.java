/*******************************************************************************
 *     Cloud Foundry
 *     Copyright (c) [2009-2016] Pivotal Software, Inc. All Rights Reserved.
 *
 *     This product is licensed to you under the Apache License, Version 2.0 (the "License").
 *     You may not use this product except in compliance with the License.
 *
 *     This product includes a number of subcomponents with
 *     separate copyright notices and license terms. Your use of these
 *     subcomponents is subject to the terms and conditions of the
 *     subcomponent's license, as noted in the LICENSE file.
 *******************************************************************************/
package org.cloudfoundry.identity.uaa.client;

import org.apache.commons.logging.Log;
import org.apache.commons.logging.LogFactory;
import org.cloudfoundry.identity.uaa.approval.ApprovalStore;
import org.cloudfoundry.identity.uaa.audit.event.EntityDeletedEvent;
import org.cloudfoundry.identity.uaa.authentication.UaaAuthenticationDetails;
import org.cloudfoundry.identity.uaa.client.ClientDetailsValidator.Mode;
import org.cloudfoundry.identity.uaa.error.UaaException;
import org.cloudfoundry.identity.uaa.oauth.client.ClientDetailsModification;
import org.cloudfoundry.identity.uaa.oauth.client.SecretChangeRequest;
import org.cloudfoundry.identity.uaa.resources.ActionResult;
import org.cloudfoundry.identity.uaa.resources.AttributeNameMapper;
import org.cloudfoundry.identity.uaa.resources.QueryableResourceManager;
import org.cloudfoundry.identity.uaa.resources.ResourceMonitor;
import org.cloudfoundry.identity.uaa.resources.SearchResults;
import org.cloudfoundry.identity.uaa.resources.SearchResultsFactory;
import org.cloudfoundry.identity.uaa.resources.SimpleAttributeNameMapper;
import org.cloudfoundry.identity.uaa.security.DefaultSecurityContextAccessor;
import org.cloudfoundry.identity.uaa.security.SecurityContextAccessor;
import org.cloudfoundry.identity.uaa.util.UaaPagingUtils;
import org.cloudfoundry.identity.uaa.util.UaaStringUtils;
import org.cloudfoundry.identity.uaa.zone.ClientSecretValidator;
import org.cloudfoundry.identity.uaa.zone.ClientServicesExtension;
<<<<<<< HEAD
import org.cloudfoundry.identity.uaa.zone.IdentityZoneHolder;
=======
import org.cloudfoundry.identity.uaa.zone.InvalidClientSecretException;
>>>>>>> 7167ae5d
import org.springframework.beans.factory.InitializingBean;
import org.springframework.context.ApplicationEvent;
import org.springframework.context.ApplicationEventPublisher;
import org.springframework.context.ApplicationEventPublisherAware;
import org.springframework.expression.spel.SpelEvaluationException;
import org.springframework.expression.spel.SpelParseException;
import org.springframework.http.HttpStatus;
import org.springframework.http.ResponseEntity;
import org.springframework.jmx.export.annotation.ManagedMetric;
import org.springframework.jmx.export.annotation.ManagedResource;
import org.springframework.jmx.support.MetricType;
import org.springframework.security.authentication.AuthenticationManager;
import org.springframework.security.authentication.UsernamePasswordAuthenticationToken;
import org.springframework.security.core.Authentication;
import org.springframework.security.core.AuthenticationException;
import org.springframework.security.core.context.SecurityContextHolder;
import org.springframework.security.oauth2.common.exceptions.BadClientCredentialsException;
import org.springframework.security.oauth2.common.exceptions.InvalidClientException;
import org.springframework.security.oauth2.provider.ClientAlreadyExistsException;
import org.springframework.security.oauth2.provider.ClientDetails;
import org.springframework.security.oauth2.provider.NoSuchClientException;
import org.springframework.security.oauth2.provider.client.BaseClientDetails;
import org.springframework.stereotype.Controller;
import org.springframework.transaction.annotation.Transactional;
import org.springframework.util.Assert;
import org.springframework.util.StringUtils;
import org.springframework.web.bind.annotation.ExceptionHandler;
import org.springframework.web.bind.annotation.PathVariable;
import org.springframework.web.bind.annotation.RequestBody;
import org.springframework.web.bind.annotation.RequestMapping;
import org.springframework.web.bind.annotation.RequestMethod;
import org.springframework.web.bind.annotation.RequestParam;
import org.springframework.web.bind.annotation.ResponseBody;
import org.springframework.web.bind.annotation.ResponseStatus;
import org.springframework.web.context.request.RequestContextHolder;
import org.springframework.web.context.request.ServletRequestAttributes;

import javax.servlet.http.HttpServletRequest;
import java.util.ArrayList;
import java.util.Arrays;
import java.util.Collections;
import java.util.HashMap;
import java.util.HashSet;
import java.util.List;
import java.util.Map;
import java.util.concurrent.ConcurrentHashMap;
import java.util.concurrent.atomic.AtomicInteger;

/**
 * Controller for listing and manipulating OAuth2 clients.
 */
@Controller
@ManagedResource
public class ClientAdminEndpoints implements InitializingBean, ApplicationEventPublisherAware {

    private static final String SCIM_CLIENTS_SCHEMA_URI = "http://cloudfoundry.org/schema/scim/oauth-clients-1.0";

    private final Log logger = LogFactory.getLog(getClass());

    private ClientServicesExtension clientRegistrationService;

    private QueryableResourceManager<ClientDetails> clientDetailsService;

    private ResourceMonitor<ClientDetails> clientDetailsResourceMonitor;

    private AttributeNameMapper attributeNameMapper = new SimpleAttributeNameMapper(
                    Collections.<String, String> emptyMap());

    private SecurityContextAccessor securityContextAccessor = new DefaultSecurityContextAccessor();

    private final Map<String, AtomicInteger> errorCounts = new ConcurrentHashMap<>();

    private AtomicInteger clientUpdates = new AtomicInteger();

    private AtomicInteger clientDeletes = new AtomicInteger();

    private AtomicInteger clientSecretChanges = new AtomicInteger();

    private ClientDetailsValidator clientDetailsValidator;

    private ClientDetailsValidator restrictedScopesValidator;

    private ApprovalStore approvalStore;

    private AuthenticationManager authenticationManager;
    private ApplicationEventPublisher publisher;

    public ClientDetailsValidator getRestrictedScopesValidator() {
        return restrictedScopesValidator;
    }

    public void setRestrictedScopesValidator(ClientDetailsValidator restrictedScopesValidator) {
        this.restrictedScopesValidator = restrictedScopesValidator;
    }

    public ApprovalStore getApprovalStore() {
        return approvalStore;
    }

    public void setApprovalStore(ApprovalStore approvalStore) {
        this.approvalStore = approvalStore;
    }

    public AuthenticationManager getAuthenticationManager() {
        return authenticationManager;
    }

    public void setAuthenticationManager(AuthenticationManager authenticationManager) {
        this.authenticationManager = authenticationManager;
    }

    public void setAttributeNameMapper(AttributeNameMapper attributeNameMapper) {
        this.attributeNameMapper = attributeNameMapper;
    }

    /**
     * @param clientRegistrationService the clientRegistrationService to set
     */
    public void setClientRegistrationService(ClientServicesExtension clientRegistrationService) {
        this.clientRegistrationService = clientRegistrationService;
    }

    /**
     * @param clientDetailsService the clientDetailsService to set
     */
    public void setClientDetailsService(QueryableResourceManager<ClientDetails> clientDetailsService) {
        this.clientDetailsService = clientDetailsService;
    }

    public void setSecurityContextAccessor(SecurityContextAccessor securityContextAccessor) {
        this.securityContextAccessor = securityContextAccessor;
    }

    @ManagedMetric(metricType = MetricType.COUNTER, displayName = "Client Registration Count")
    public int getTotalClients() {
        return clientDetailsResourceMonitor.getTotalCount();
    }

    @ManagedMetric(metricType = MetricType.COUNTER, displayName = "Client Update Count (Since Startup)")
    public int getClientUpdates() {
        return clientUpdates.get();
    }

    @ManagedMetric(metricType = MetricType.COUNTER, displayName = "Client Delete Count (Since Startup)")
    public int getClientDeletes() {
        return clientDeletes.get();
    }

    @ManagedMetric(metricType = MetricType.COUNTER, displayName = "Client Secret Change Count (Since Startup)")
    public int getClientSecretChanges() {
        return clientSecretChanges.get();
    }

    @ManagedMetric(displayName = "Errors Since Startup")
    public Map<String, AtomicInteger> getErrorCounts() {
        return errorCounts;
    }

    @Override
    public void afterPropertiesSet() throws Exception {
        Assert.state(clientRegistrationService != null, "A ClientRegistrationService must be provided");
        Assert.state(clientDetailsService != null, "A ClientDetailsService must be provided");
        Assert.state(clientDetailsValidator != null, "A ClientDetailsValidator must be provided");
    }

    @RequestMapping(value = "/oauth/clients/{client}", method = RequestMethod.GET)
    @ResponseBody
    public ClientDetails getClientDetails(@PathVariable String client) throws Exception {
        try {
            return removeSecret(clientDetailsService.retrieve(client, IdentityZoneHolder.get().getId()));
        } catch (InvalidClientException e) {
            throw new NoSuchClientException("No such client: " + client);
        } catch (BadClientCredentialsException e) {
            // Defensive check, in case the clientDetailsService starts throwing
            // these instead
            throw new NoSuchClientException("No such client: " + client);
        }
    }

    @RequestMapping(value = "/oauth/clients", method = RequestMethod.POST)
    @ResponseStatus(HttpStatus.CREATED)
    @ResponseBody
    public ClientDetails createClientDetails(@RequestBody BaseClientDetails client) throws Exception {
        ClientDetails details = clientDetailsValidator.validate(client, Mode.CREATE);
        ClientDetails ret = removeSecret(clientDetailsService.create(details, IdentityZoneHolder.get().getId()));

        return ret;
    }

    @RequestMapping(value = "/oauth/clients/restricted", method = RequestMethod.GET)
    @ResponseStatus(HttpStatus.OK)
    @ResponseBody
    public List<String> getRestrictedClientScopes() throws Exception {
        if (restrictedScopesValidator instanceof RestrictUaaScopesClientValidator) {
            return ((RestrictUaaScopesClientValidator)restrictedScopesValidator).getUaaScopes().getUaaScopes();
        } else {
            return null;
        }
    }


    @RequestMapping(value = "/oauth/clients/restricted", method = RequestMethod.POST)
    @ResponseStatus(HttpStatus.CREATED)
    @ResponseBody
    public ClientDetails createRestrictedClientDetails(@RequestBody BaseClientDetails client) throws Exception {
        getRestrictedScopesValidator().validate(client, Mode.CREATE);
        return createClientDetails(client);
    }

    @RequestMapping(value = "/oauth/clients/tx", method = RequestMethod.POST)
    @ResponseStatus(HttpStatus.CREATED)
    @ResponseBody
    @Transactional
    public ClientDetails[] createClientDetailsTx(@RequestBody BaseClientDetails[] clients) throws Exception {
        if (clients==null || clients.length==0) {
            throw new NoSuchClientException("Message body does not contain any clients.");
        }
        ClientDetails[] results = new ClientDetails[clients.length];
        for (int i=0; i<clients.length; i++) {
            results[i] = clientDetailsValidator.validate(clients[i], Mode.CREATE);
        }
        return doInsertClientDetails(results);
    }

    protected ClientDetails[] doInsertClientDetails(ClientDetails[] details) {
        for (int i=0; i<details.length; i++) {
            details[i] = clientDetailsService.create(details[i], IdentityZoneHolder.get().getId());
            details[i] = removeSecret(details[i]);
        }
        return details;
    }

    @RequestMapping(value = "/oauth/clients/tx", method = RequestMethod.PUT)
    @ResponseStatus(HttpStatus.OK)
    @Transactional
    @ResponseBody
    public ClientDetails[] updateClientDetailsTx(@RequestBody BaseClientDetails[] clients) throws Exception {
        if (clients==null || clients.length==0) {
            throw new InvalidClientDetailsException("No clients specified for update.");
        }
        ClientDetails[] details = new ClientDetails[clients.length];
        for (int i=0; i<clients.length; i++) {
            ClientDetails client = clients[i];
            ClientDetails existing = getClientDetails(client.getClientId());
            if (existing==null) {
                throw new NoSuchClientException("Client "+client.getClientId()+" does not exist");
            } else {
                details[i] = syncWithExisting(existing, client);
            }
            details[i] = clientDetailsValidator.validate(details[i], Mode.MODIFY);
        }
        return doProcessUpdates(details);
    }

    protected ClientDetails[] doProcessUpdates(ClientDetails[] details) {
        ClientDetails[] result = new ClientDetails[details.length];
        for (int i=0; i<result.length; i++) {
            clientRegistrationService.updateClientDetails(details[i], IdentityZoneHolder.get().getId());
            clientUpdates.incrementAndGet();
            result[i] = removeSecret(details[i]);
        }
        return result;

    }

    @RequestMapping(value = "/oauth/clients/restricted/{client}", method = RequestMethod.PUT)
    @ResponseStatus(HttpStatus.OK)
    @ResponseBody
    public ClientDetails updateRestrictedClientDetails(@RequestBody BaseClientDetails client,
                                                       @PathVariable("client") String clientId) throws Exception {
        getRestrictedScopesValidator().validate(client, Mode.MODIFY);
        return updateClientDetails(client, clientId);
    }

    @RequestMapping(value = "/oauth/clients/{client}", method = RequestMethod.PUT)
    @ResponseStatus(HttpStatus.OK)
    @ResponseBody
    public ClientDetails updateClientDetails(@RequestBody BaseClientDetails client,
                    @PathVariable("client") String clientId) throws Exception {
        Assert.state(clientId.equals(client.getClientId()),
                        String.format("The client id (%s) does not match the URL (%s)", client.getClientId(), clientId));
        ClientDetails details = client;
        try {
            ClientDetails existing = getClientDetails(clientId);
            if (existing==null) {
                //TODO - should we proceed? Previous code did by throwing a NPE and logging a warning
                logger.warn("Couldn't fetch client config, null, for client_id: " + clientId);
            } else {
                details = syncWithExisting(existing, client);
            }
        } catch (Exception e) {
            logger.warn("Couldn't fetch client config for client_id: " + clientId, e);
        }
        details = clientDetailsValidator.validate(details, Mode.MODIFY);
        clientRegistrationService.updateClientDetails(details, IdentityZoneHolder.get().getId());
        clientUpdates.incrementAndGet();
        return removeSecret(clientDetailsService.retrieve(clientId, IdentityZoneHolder.get().getId()));
    }

    @RequestMapping(value = "/oauth/clients/{client}", method = RequestMethod.DELETE)
    @ResponseStatus(HttpStatus.OK)
    @ResponseBody
    public ClientDetails removeClientDetails(@PathVariable String client) throws Exception {
        ClientDetails details = clientDetailsService.retrieve(client, IdentityZoneHolder.get().getId());
        doProcessDeletes(new ClientDetails[]{details});
        return removeSecret(details);
    }

    @RequestMapping(value = "/oauth/clients/tx/delete", method = RequestMethod.POST)
    @ResponseStatus(HttpStatus.OK)
    @Transactional
    @ResponseBody
    public ClientDetails[] removeClientDetailsTx(@RequestBody BaseClientDetails[] details) throws Exception {
        ClientDetails[] result = new ClientDetails[details.length];
        for (int i=0; i<result.length; i++) {
            result[i] = clientDetailsService.retrieve(details[i].getClientId(), IdentityZoneHolder.get().getId());
        }
        return doProcessDeletes(result);
    }

    @RequestMapping(value = "/oauth/clients/tx/modify", method = RequestMethod.POST)
    @ResponseStatus(HttpStatus.OK)
    @Transactional
    @ResponseBody
    public ClientDetailsModification[] modifyClientDetailsTx(@RequestBody ClientDetailsModification[] details) throws Exception {
        ClientDetailsModification[] result = new ClientDetailsModification[details.length];
        for (int i=0; i<result.length; i++) {
            if (ClientDetailsModification.ADD.equals(details[i].getAction())) {
                ClientDetails client = clientDetailsValidator.validate(details[i], Mode.CREATE);
                clientRegistrationService.addClientDetails(client, IdentityZoneHolder.get().getId());
                clientUpdates.incrementAndGet();
                result[i] = new ClientDetailsModification(clientDetailsService.retrieve(details[i].getClientId(), IdentityZoneHolder.get().getId()));
            } else if (ClientDetailsModification.DELETE.equals(details[i].getAction())) {
                result[i] = new ClientDetailsModification(clientDetailsService.retrieve(details[i].getClientId(), IdentityZoneHolder.get().getId()));
                doProcessDeletes(new ClientDetails[]{result[i]});
                result[i].setApprovalsDeleted(true);
            } else if (ClientDetailsModification.UPDATE.equals(details[i].getAction())) {
                result[i] = updateClientNotSecret(details[i]);
            } else if (ClientDetailsModification.UPDATE_SECRET.equals(details[i].getAction())) {
                boolean approvalsDeleted = updateClientSecret(details[i]);
                result[i] = updateClientNotSecret(details[i]);
                result[i].setApprovalsDeleted(approvalsDeleted);
            } else if (ClientDetailsModification.SECRET.equals(details[i].getAction())) {
                boolean approvalsDeleted = updateClientSecret(details[i]);
                result[i] = details[i];
                result[i].setApprovalsDeleted(approvalsDeleted);
            } else {
                throw new InvalidClientDetailsException("Invalid action.");
            }
            result[i].setAction(details[i].getAction());
            result[i].setClientSecret(null);
        }
        return result;
    }

    private ClientDetailsModification updateClientNotSecret(ClientDetailsModification c) {
        ClientDetailsModification result = new ClientDetailsModification(clientDetailsService.retrieve(c.getClientId(), IdentityZoneHolder.get().getId()));
        ClientDetails client = clientDetailsValidator.validate(c, Mode.MODIFY);
        clientRegistrationService.updateClientDetails(client, IdentityZoneHolder.get().getId());
        clientUpdates.incrementAndGet();
        return result;
    }

    private boolean updateClientSecret(ClientDetailsModification detail) {
        boolean deleteApprovals = !(authenticateClient(detail.getClientId(), detail.getClientSecret()));
        if (deleteApprovals) {
            clientRegistrationService.updateClientSecret(detail.getClientId(), detail.getClientSecret(), IdentityZoneHolder.get().getId());
            deleteApprovals(detail.getClientId());
            detail.setApprovalsDeleted(true);
        }
        return deleteApprovals;
    }


    @RequestMapping(value = "/oauth/clients/tx/secret", method = RequestMethod.POST)
    @ResponseStatus(HttpStatus.OK)
    @Transactional
    @ResponseBody
    public ClientDetailsModification[] changeSecretTx(@RequestBody SecretChangeRequest[] change) {

        ClientDetailsModification[] clientDetails = new ClientDetailsModification[change.length];
        String clientId=null;
        try {
            for (int i=0; i<change.length; i++) {
                clientId = change[i].getClientId();
                clientDetails[i] = new ClientDetailsModification(clientDetailsService.retrieve(clientId, IdentityZoneHolder.get().getId()));
                boolean oldPasswordOk = authenticateClient(clientId, change[i].getOldSecret());
<<<<<<< HEAD
                clientRegistrationService.updateClientSecret(clientId, change[i].getSecret(), IdentityZoneHolder.get().getId());
=======
                clientDetailsValidator.getClientSecretValidator().validate(change[i].getSecret());
                clientRegistrationService.updateClientSecret(clientId, change[i].getSecret());
>>>>>>> 7167ae5d
                if (!oldPasswordOk) {
                    deleteApprovals(clientId);
                    clientDetails[i].setApprovalsDeleted(true);
                }
                clientDetails[i] = removeSecret(clientDetails[i]);
            }
        } catch (InvalidClientException e) {
            throw new NoSuchClientException("No such client: " + clientId);
        }
        clientSecretChanges.getAndAdd(change.length);
        return clientDetails;
    }

    protected ClientDetails[] doProcessDeletes(ClientDetails[] details) {
        ClientDetailsModification[] result = new ClientDetailsModification[details.length];
        for (int i=0; i<details.length; i++) {
            publish(new EntityDeletedEvent<>(details[i], SecurityContextHolder.getContext().getAuthentication()));
            clientDeletes.incrementAndGet();
            result[i] = removeSecret(details[i]);
            result[i].setApprovalsDeleted(true);
        }
        return result;
    }

    protected void deleteApprovals(String clientId) {
        if (approvalStore!=null) {
            approvalStore.revokeApprovalsForClient(clientId, IdentityZoneHolder.get().getId());
        } else {
            throw new UnsupportedOperationException("No approval store configured on "+getClass().getName());
        }
    }


    @RequestMapping(value = "/oauth/clients", method = RequestMethod.GET)
    @ResponseBody
    public SearchResults<?> listClientDetails(
                    @RequestParam(value = "attributes", required = false) String attributesCommaSeparated,
                    @RequestParam(required = false, defaultValue = "client_id pr") String filter,
                    @RequestParam(required = false, defaultValue = "client_id") String sortBy,
                    @RequestParam(required = false, defaultValue = "ascending") String sortOrder,
                    @RequestParam(required = false, defaultValue = "1") int startIndex,
                    @RequestParam(required = false, defaultValue = "100") int count) throws Exception {
        List<ClientDetails> result = new ArrayList<ClientDetails>();
        List<ClientDetails> clients;
        try {
            clients = clientDetailsService.query(filter, sortBy, "ascending".equalsIgnoreCase(sortOrder), IdentityZoneHolder.get().getId());
            if (count > clients.size()) {
                count = clients.size();
            }
        } catch (IllegalArgumentException e) {
            String msg = "Invalid filter expression: [" + filter + "]";
            if (StringUtils.hasText(sortBy)) {
                msg += " [" +sortBy+"]";
            }
            throw new UaaException(msg, HttpStatus.BAD_REQUEST.value());
        }
        for (ClientDetails client : UaaPagingUtils.subList(clients, startIndex, count)) {
            result.add(removeSecret(client));
        }

        if (!StringUtils.hasLength(attributesCommaSeparated)) {
            return new SearchResults<ClientDetails>(Arrays.asList(SCIM_CLIENTS_SCHEMA_URI), result, startIndex, count,
                            clients.size());
        }

        String[] attributes = attributesCommaSeparated.split(",");
        try {
            return SearchResultsFactory.buildSearchResultFrom(result, startIndex, count, clients.size(), attributes,
                            attributeNameMapper, Arrays.asList(SCIM_CLIENTS_SCHEMA_URI));
        } catch (SpelParseException e) {
            throw new UaaException("Invalid attributes: [" + attributesCommaSeparated + "]",
                            HttpStatus.BAD_REQUEST.value());
        } catch (SpelEvaluationException e) {
            throw new UaaException("Invalid attributes: [" + attributesCommaSeparated + "]",
                            HttpStatus.BAD_REQUEST.value());
        }
    }

    @RequestMapping(value = "/oauth/clients/{client_id}/secret", method = RequestMethod.PUT)
    @ResponseBody
    public ActionResult changeSecret(@PathVariable String client_id, @RequestBody SecretChangeRequest change) {

        ClientDetails clientDetails;
        try {
            clientDetails = clientDetailsService.retrieve(client_id, IdentityZoneHolder.get().getId());
        } catch (InvalidClientException e) {
            throw new NoSuchClientException("No such client: " + client_id);
        }

        try {
            checkPasswordChangeIsAllowed(clientDetails, change.getOldSecret());
        } catch (IllegalStateException e) {
            throw new InvalidClientDetailsException(e.getMessage());
        }

        ActionResult result;
        switch (change.getChangeMode()){
            case ADD :
                if(!validateCurrentClientSecretAdd(clientDetails.getClientSecret())) {
                    throw new InvalidClientDetailsException("client secret is either empty or client already has two secrets.");
                }

<<<<<<< HEAD
                clientRegistrationService.addClientSecret(client_id, change.getSecret(), IdentityZoneHolder.get().getId());
=======
                clientDetailsValidator.getClientSecretValidator().validate(change.getSecret());
                clientRegistrationService.addClientSecret(client_id, change.getSecret());
>>>>>>> 7167ae5d
                result = new ActionResult("ok", "Secret is added");
                break;

            case DELETE :
                if(!validateCurrentClientSecretDelete(clientDetails.getClientSecret())) {
                    throw new InvalidClientDetailsException("client secret is either empty or client has only one secret.");
                }

                clientRegistrationService.deleteClientSecret(client_id, IdentityZoneHolder.get().getId());
                result = new ActionResult("ok", "Secret is deleted");
                break;

            default:
<<<<<<< HEAD
                clientRegistrationService.updateClientSecret(client_id, change.getSecret(), IdentityZoneHolder.get().getId());
=======
                clientDetailsValidator.getClientSecretValidator().validate(change.getSecret());
                clientRegistrationService.updateClientSecret(client_id, change.getSecret());
>>>>>>> 7167ae5d
                result = new ActionResult("ok", "secret updated");
        }
        clientSecretChanges.incrementAndGet();

        return result;
    }

    private boolean validateCurrentClientSecretAdd(String clientSecret) {
        if(clientSecret != null && clientSecret.split(" ").length != 1){
            return false;
        }
        return true;
    }

    private boolean validateCurrentClientSecretDelete(String clientSecret) {
        if(clientSecret != null && clientSecret.split(" ").length == 2){
            return true;
        }
        return false;
    }

    @ExceptionHandler(InvalidClientSecretException.class)
    public ResponseEntity<InvalidClientSecretException> handleInvalidClientSecret(InvalidClientSecretException e) {
        incrementErrorCounts(e);
        return new ResponseEntity<>(e, HttpStatus.BAD_REQUEST);
    }

    @ExceptionHandler(InvalidClientDetailsException.class)
    public ResponseEntity<InvalidClientDetailsException> handleInvalidClientDetails(InvalidClientDetailsException e) {
        incrementErrorCounts(e);
        return new ResponseEntity<>(e, HttpStatus.BAD_REQUEST);
    }

    @ExceptionHandler(NoSuchClientException.class)
    public ResponseEntity<Void> handleNoSuchClient(NoSuchClientException e) {
        incrementErrorCounts(e);
        return new ResponseEntity<Void>(HttpStatus.NOT_FOUND);
    }

    @ExceptionHandler(ClientAlreadyExistsException.class)
    public ResponseEntity<InvalidClientDetailsException> handleClientAlreadyExists(ClientAlreadyExistsException e) {
        incrementErrorCounts(e);
        return new ResponseEntity<>(new InvalidClientDetailsException(e.getMessage()),
                        HttpStatus.CONFLICT);
    }

    private void incrementErrorCounts(Exception e) {
        String series = UaaStringUtils.getErrorName(e);
        errorCounts.computeIfAbsent(series, k -> new AtomicInteger()).incrementAndGet();
    }


    private void checkPasswordChangeIsAllowed(ClientDetails clientDetails, String oldSecret) {

        if (!securityContextAccessor.isClient()) {
            // Trusted client (not acting on behalf of user)
            throw new IllegalStateException("Only a client can change client secret");
        }

        String clientId = clientDetails.getClientId();

        // Call is by client
        String currentClientId = securityContextAccessor.getClientId();

        if (!securityContextAccessor.isAdmin() && !securityContextAccessor.getScopes().contains("clients.admin")) {
            if (!clientId.equals(currentClientId)) {
                logger.warn("Client with id " + currentClientId + " attempting to change password for client "
                                + clientId);
                // TODO: This should be audited when we have non-authentication
                // events in the log
                throw new IllegalStateException("Bad request. Not permitted to change another client's secret");
            }

            // Client is changing their own secret, old password is required
            if (!authenticateClient(clientId, oldSecret)) {
                throw new IllegalStateException("Previous secret is required and must be valid");
            }
        }

    }

    private boolean authenticateClient(String clientId, String clientSecret) {
        UsernamePasswordAuthenticationToken authentication = new UsernamePasswordAuthenticationToken(clientId,clientSecret);
        try {
            HttpServletRequest curRequest =
                ((ServletRequestAttributes) RequestContextHolder.currentRequestAttributes()).getRequest();
            if (curRequest != null) {
                authentication.setDetails(new UaaAuthenticationDetails(curRequest, clientId));
            }
        }catch (IllegalStateException x) {
            //ignore - means no thread bound request found
        }
        try {
            Authentication auth = authenticationManager.authenticate(authentication);
            return auth.isAuthenticated();
        } catch (AuthenticationException e) {
            return false;
        } catch (Exception e) {
            logger.debug("Unable to authenticate/validate "+clientId, e);
            return false;
        }
    }

    private ClientDetailsModification removeSecret(ClientDetails client) {
        if (client == null) {
            return null;
        }
        ClientDetailsModification details = new ClientDetailsModification(client);
        details.setClientSecret(null);
        return details;
    }

    private ClientDetails syncWithExisting(ClientDetails existing, ClientDetails input) {
        BaseClientDetails details = new BaseClientDetails(input);
        if (input instanceof BaseClientDetails) {
            BaseClientDetails baseInput = (BaseClientDetails)input;
            if (baseInput.getAutoApproveScopes()!=null) {
                details.setAutoApproveScopes(baseInput.getAutoApproveScopes());
            } else {
                details.setAutoApproveScopes(new HashSet<String>());
                if (existing instanceof BaseClientDetails) {
                    BaseClientDetails existingDetails = (BaseClientDetails)existing;
                    if (existingDetails.getAutoApproveScopes()!=null) {
                        for (String scope : existingDetails.getAutoApproveScopes()) {
                            details.getAutoApproveScopes().add(scope);
                        }
                    }
                }
            }

        }

        if (details.getAccessTokenValiditySeconds() == null) {
            details.setAccessTokenValiditySeconds(existing.getAccessTokenValiditySeconds());
        }
        if (details.getRefreshTokenValiditySeconds() == null) {
            details.setRefreshTokenValiditySeconds(existing.getRefreshTokenValiditySeconds());
        }
        if (details.getAuthorities() == null || details.getAuthorities().isEmpty()) {
            details.setAuthorities(existing.getAuthorities());
        }
        if (details.getAuthorizedGrantTypes() == null || details.getAuthorizedGrantTypes().isEmpty()) {
            details.setAuthorizedGrantTypes(existing.getAuthorizedGrantTypes());
        }
        if (details.getRegisteredRedirectUri() == null || details.getRegisteredRedirectUri().isEmpty()) {
            details.setRegisteredRedirectUri(existing.getRegisteredRedirectUri());
        }
        if (details.getResourceIds() == null || details.getResourceIds().isEmpty()) {
            details.setResourceIds(existing.getResourceIds());
        }
        if (details.getScope() == null || details.getScope().isEmpty()) {
            details.setScope(existing.getScope());
        }

        Map<String, Object> additionalInformation = new HashMap<String, Object>(existing.getAdditionalInformation());
        additionalInformation.putAll(input.getAdditionalInformation());
        for (String key : Collections.unmodifiableSet(additionalInformation.keySet())) {
            if (additionalInformation.get(key) == null) {
                additionalInformation.remove(key);
            }
        }
        details.setAdditionalInformation(additionalInformation);

        return details;
    }

    public void setClientDetailsValidator(ClientAdminEndpointsValidator clientDetailsValidator) {
        this.clientDetailsValidator = clientDetailsValidator;
    }

    public ClientDetailsValidator getClientDetailsValidator() {
        return clientDetailsValidator;
    }

    public void setClientDetailsResourceMonitor(ResourceMonitor<ClientDetails> clientDetailsResourceMonitor) {
        this.clientDetailsResourceMonitor = clientDetailsResourceMonitor;
    }

    public void publish(ApplicationEvent event) {
        if (publisher!=null) {
            publisher.publishEvent(event);
        }
    }

    @Override
    public void setApplicationEventPublisher(ApplicationEventPublisher applicationEventPublisher) {
        publisher = applicationEventPublisher;
    }
}<|MERGE_RESOLUTION|>--- conflicted
+++ resolved
@@ -32,13 +32,9 @@
 import org.cloudfoundry.identity.uaa.security.SecurityContextAccessor;
 import org.cloudfoundry.identity.uaa.util.UaaPagingUtils;
 import org.cloudfoundry.identity.uaa.util.UaaStringUtils;
-import org.cloudfoundry.identity.uaa.zone.ClientSecretValidator;
 import org.cloudfoundry.identity.uaa.zone.ClientServicesExtension;
-<<<<<<< HEAD
 import org.cloudfoundry.identity.uaa.zone.IdentityZoneHolder;
-=======
 import org.cloudfoundry.identity.uaa.zone.InvalidClientSecretException;
->>>>>>> 7167ae5d
 import org.springframework.beans.factory.InitializingBean;
 import org.springframework.context.ApplicationEvent;
 import org.springframework.context.ApplicationEventPublisher;
@@ -426,12 +422,8 @@
                 clientId = change[i].getClientId();
                 clientDetails[i] = new ClientDetailsModification(clientDetailsService.retrieve(clientId, IdentityZoneHolder.get().getId()));
                 boolean oldPasswordOk = authenticateClient(clientId, change[i].getOldSecret());
-<<<<<<< HEAD
+                clientDetailsValidator.getClientSecretValidator().validate(change[i].getSecret());
                 clientRegistrationService.updateClientSecret(clientId, change[i].getSecret(), IdentityZoneHolder.get().getId());
-=======
-                clientDetailsValidator.getClientSecretValidator().validate(change[i].getSecret());
-                clientRegistrationService.updateClientSecret(clientId, change[i].getSecret());
->>>>>>> 7167ae5d
                 if (!oldPasswordOk) {
                     deleteApprovals(clientId);
                     clientDetails[i].setApprovalsDeleted(true);
@@ -533,13 +525,8 @@
                 if(!validateCurrentClientSecretAdd(clientDetails.getClientSecret())) {
                     throw new InvalidClientDetailsException("client secret is either empty or client already has two secrets.");
                 }
-
-<<<<<<< HEAD
+                clientDetailsValidator.getClientSecretValidator().validate(change.getSecret());
                 clientRegistrationService.addClientSecret(client_id, change.getSecret(), IdentityZoneHolder.get().getId());
-=======
-                clientDetailsValidator.getClientSecretValidator().validate(change.getSecret());
-                clientRegistrationService.addClientSecret(client_id, change.getSecret());
->>>>>>> 7167ae5d
                 result = new ActionResult("ok", "Secret is added");
                 break;
 
@@ -553,12 +540,8 @@
                 break;
 
             default:
-<<<<<<< HEAD
+                clientDetailsValidator.getClientSecretValidator().validate(change.getSecret());
                 clientRegistrationService.updateClientSecret(client_id, change.getSecret(), IdentityZoneHolder.get().getId());
-=======
-                clientDetailsValidator.getClientSecretValidator().validate(change.getSecret());
-                clientRegistrationService.updateClientSecret(client_id, change.getSecret());
->>>>>>> 7167ae5d
                 result = new ActionResult("ok", "secret updated");
         }
         clientSecretChanges.incrementAndGet();
