/*******************************************************************************
 * Cloud Foundry
 * Copyright (c) [2009-2015] Pivotal Software, Inc. All Rights Reserved.
 * <p>
 * This product is licensed to you under the Apache License, Version 2.0 (the "License").
 * You may not use this product except in compliance with the License.
 * <p>
 * This product includes a number of subcomponents with
 * separate copyright notices and license terms. Your use of these
 * subcomponents is subject to the terms and conditions of the
 * subcomponent's license, as noted in the LICENSE file.
 *******************************************************************************/
package org.cloudfoundry.identity.uaa.impl.config;

import org.cloudfoundry.identity.uaa.login.Prompt;
<<<<<<< HEAD
import org.cloudfoundry.identity.uaa.saml.SamlKey;
=======
import org.cloudfoundry.identity.uaa.zone.ClientSecretPolicy;
>>>>>>> 7167ae5d
import org.cloudfoundry.identity.uaa.util.JsonUtils;
import org.cloudfoundry.identity.uaa.zone.BrandingInformation;
import org.cloudfoundry.identity.uaa.zone.IdentityZone;
import org.cloudfoundry.identity.uaa.zone.IdentityZoneConfiguration;
import org.cloudfoundry.identity.uaa.zone.IdentityZoneProvisioning;
import org.cloudfoundry.identity.uaa.zone.IdentityZoneValidator;
import org.cloudfoundry.identity.uaa.zone.InvalidIdentityZoneDetailsException;
import org.cloudfoundry.identity.uaa.zone.TokenPolicy;
import org.springframework.beans.factory.InitializingBean;

import java.util.Collection;
import java.util.LinkedList;
import java.util.List;
import java.util.Map;

import static java.util.Collections.EMPTY_MAP;
import static java.util.Objects.nonNull;
import static java.util.Optional.ofNullable;
import static org.springframework.util.StringUtils.hasText;

public class IdentityZoneConfigurationBootstrap implements InitializingBean {

    private ClientSecretPolicy clientSecretPolicy;
    private TokenPolicy tokenPolicy;
    private IdentityZoneProvisioning provisioning;
    private boolean selfServiceLinksEnabled = true;
    private String homeRedirect = null;
    private Map<String,Object> selfServiceLinks;
    private List<String> logoutRedirectWhitelist;
    private String logoutRedirectParameterName;
    private String logoutDefaultRedirectUrl;
    private boolean logoutDisableRedirectParameter = true;
    private List<Prompt> prompts;

    private String samlSpPrivateKey;
    private String samlSpPrivateKeyPassphrase;
    private String samlSpCertificate;

    private Map<String, Map<String, String>> samlKeys;
    private String activeKeyId;

    private boolean idpDiscoveryEnabled = false;

    private boolean accountChooserEnabled;

    private Collection<String> defaultUserGroups;

    private IdentityZoneValidator validator = (config, mode) -> config;
    private Map<String, Object> branding;

    public void setValidator(IdentityZoneValidator validator) {
        this.validator = validator;
    }

    public IdentityZoneConfigurationBootstrap(IdentityZoneProvisioning provisioning) {
        this.provisioning = provisioning;
    }

    @Override
    public void afterPropertiesSet() throws InvalidIdentityZoneDetailsException {
        IdentityZone identityZone = provisioning.retrieve(IdentityZone.getUaa().getId());
        IdentityZoneConfiguration definition = new IdentityZoneConfiguration(tokenPolicy);
        definition.setClientSecretPolicy(clientSecretPolicy);
        definition.getLinks().getSelfService().setSelfServiceLinksEnabled(selfServiceLinksEnabled);
        definition.getLinks().setHomeRedirect(homeRedirect);
        definition.getSamlConfig().setCertificate(samlSpCertificate);
        definition.getSamlConfig().setPrivateKey(samlSpPrivateKey);
        definition.getSamlConfig().setPrivateKeyPassword(samlSpPrivateKeyPassphrase);
        definition.setIdpDiscoveryEnabled(idpDiscoveryEnabled);
        definition.setAccountChooserEnabled(accountChooserEnabled);

        samlKeys = ofNullable(samlKeys).orElse(EMPTY_MAP);
        for (Map.Entry<String, Map<String,String>> entry : samlKeys.entrySet()) {
            SamlKey samlKey = new SamlKey(entry.getValue().get("key"), entry.getValue().get("passphrase"), entry.getValue().get("certificate"));
            definition.getSamlConfig().addKey(entry.getKey(), samlKey);
        }
        definition.getSamlConfig().setActiveKeyId(this.activeKeyId);

        if (selfServiceLinks!=null) {
            String signup = (String)selfServiceLinks.get("signup");
            String passwd = (String)selfServiceLinks.get("passwd");
            if (hasText(signup)) {
                definition.getLinks().getSelfService().setSignup(signup);
            }
            if (hasText(passwd)) {
                definition.getLinks().getSelfService().setPasswd(passwd);
            }
        }
        if (nonNull(logoutRedirectWhitelist)) {
            definition.getLinks().getLogout().setWhitelist(logoutRedirectWhitelist);
        }
        if (hasText(logoutRedirectParameterName)) {
            definition.getLinks().getLogout().setRedirectParameterName(logoutRedirectParameterName);
        }
        if (hasText(logoutDefaultRedirectUrl)) {
            definition.getLinks().getLogout().setRedirectUrl(logoutDefaultRedirectUrl);
        }
        definition.getLinks().getLogout().setDisableRedirectParameter(logoutDisableRedirectParameter);
        if (nonNull(prompts)) {
            definition.setPrompts(prompts);
        }

        BrandingInformation brandingInfo = JsonUtils.convertValue(branding, BrandingInformation.class);
        definition.setBranding(brandingInfo);

        if (defaultUserGroups!=null) {
            definition.getUserConfig().setDefaultGroups(new LinkedList<>(defaultUserGroups));
        }


        identityZone.setConfig(definition);

        identityZone = validator.validate(identityZone, IdentityZoneValidator.Mode.MODIFY);
        provisioning.update(identityZone);
    }


<<<<<<< HEAD
    public IdentityZoneConfigurationBootstrap setSamlKeys(Map<String, Map<String, String>> samlKeys) {
        this.samlKeys = samlKeys;
        return this;
    }

    public IdentityZoneConfigurationBootstrap setActiveKeyId(String activeKeyId) {
        this.activeKeyId = activeKeyId;
        return this;
=======
    public void setClientSecretPolicy(ClientSecretPolicy clientSecretPolicy) {
        this.clientSecretPolicy = clientSecretPolicy;
>>>>>>> 7167ae5d
    }

    public void setTokenPolicy(TokenPolicy tokenPolicy) {
        this.tokenPolicy = tokenPolicy;
    }

    public void setSelfServiceLinksEnabled(boolean selfServiceLinksEnabled) {
        this.selfServiceLinksEnabled = selfServiceLinksEnabled;
    }

    public void setHomeRedirect(String homeRedirect) {
        this.homeRedirect = homeRedirect;
    }

    public String getHomeRedirect() {
        return homeRedirect;
    }

    public void setSelfServiceLinks(Map<String, Object> links) {
        this.selfServiceLinks = links;
    }

    public void setLogoutDefaultRedirectUrl(String logoutDefaultRedirectUrl) {
        this.logoutDefaultRedirectUrl = logoutDefaultRedirectUrl;
    }

    public void setLogoutDisableRedirectParameter(boolean logoutDisableRedirectParameter) {
        this.logoutDisableRedirectParameter = logoutDisableRedirectParameter;
    }

    public void setLogoutRedirectParameterName(String logoutRedirectParameterName) {
        this.logoutRedirectParameterName = logoutRedirectParameterName;
    }

    public void setLogoutRedirectWhitelist(List<String> logoutRedirectWhitelist) {
        this.logoutRedirectWhitelist = logoutRedirectWhitelist;
    }

    public void setPrompts(List<Prompt> prompts) {
        this.prompts = prompts;
    }

    public void setSamlSpCertificate(String samlSpCertificate) {
        this.samlSpCertificate = samlSpCertificate;
    }

    public void setSamlSpPrivateKey(String samlSpPrivateKey) {
        this.samlSpPrivateKey = samlSpPrivateKey;
    }

    public void setSamlSpPrivateKeyPassphrase(String samlSpPrivateKeyPassphrase) {
        this.samlSpPrivateKeyPassphrase = samlSpPrivateKeyPassphrase;
    }

    public boolean isIdpDiscoveryEnabled() {
        return idpDiscoveryEnabled;
    }

    public void setIdpDiscoveryEnabled(boolean idpDiscoveryEnabled) {
        this.idpDiscoveryEnabled = idpDiscoveryEnabled;
    }

    public boolean isAccountChooserEnabled() {
        return accountChooserEnabled;
    }

    public void setAccountChooserEnabled(boolean accountChooserEnabled) {
        this.accountChooserEnabled = accountChooserEnabled;
    }

    public void setBranding(Map<String, Object> branding) {
        this.branding = branding;
    }

    public Map<String, Object> getBranding() {
        return branding;
    }

    public void setDefaultUserGroups(Collection<String> defaultUserGroups) {
        this.defaultUserGroups = defaultUserGroups;
    }
}<|MERGE_RESOLUTION|>--- conflicted
+++ resolved
@@ -13,11 +13,8 @@
 package org.cloudfoundry.identity.uaa.impl.config;
 
 import org.cloudfoundry.identity.uaa.login.Prompt;
-<<<<<<< HEAD
 import org.cloudfoundry.identity.uaa.saml.SamlKey;
-=======
 import org.cloudfoundry.identity.uaa.zone.ClientSecretPolicy;
->>>>>>> 7167ae5d
 import org.cloudfoundry.identity.uaa.util.JsonUtils;
 import org.cloudfoundry.identity.uaa.zone.BrandingInformation;
 import org.cloudfoundry.identity.uaa.zone.IdentityZone;
@@ -134,8 +131,10 @@
         provisioning.update(identityZone);
     }
 
-
-<<<<<<< HEAD
+    public void setClientSecretPolicy(ClientSecretPolicy clientSecretPolicy) {
+        this.clientSecretPolicy = clientSecretPolicy;
+    }
+
     public IdentityZoneConfigurationBootstrap setSamlKeys(Map<String, Map<String, String>> samlKeys) {
         this.samlKeys = samlKeys;
         return this;
@@ -144,10 +143,6 @@
     public IdentityZoneConfigurationBootstrap setActiveKeyId(String activeKeyId) {
         this.activeKeyId = activeKeyId;
         return this;
-=======
-    public void setClientSecretPolicy(ClientSecretPolicy clientSecretPolicy) {
-        this.clientSecretPolicy = clientSecretPolicy;
->>>>>>> 7167ae5d
     }
 
     public void setTokenPolicy(TokenPolicy tokenPolicy) {
