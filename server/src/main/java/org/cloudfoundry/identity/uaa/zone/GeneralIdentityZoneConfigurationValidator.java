--- conflicted
+++ resolved
@@ -73,13 +73,10 @@
                     throw new InvalidIdentityZoneConfigurationException("You cannot set issuer value unless you have set your own signing key for this identity zone.");
                 }
             }
-<<<<<<< HEAD
-=======
         }
 
         if(config.getBranding() != null && config.getBranding().getConsent() != null) {
             ConsentValidator.validate(config.getBranding().getConsent());
->>>>>>> 65dd0905
         }
 
         if(config.getBranding() != null && config.getBranding().getBanner() != null) {
