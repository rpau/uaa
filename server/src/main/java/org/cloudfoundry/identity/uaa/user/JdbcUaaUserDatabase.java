/*******************************************************************************
 *     Cloud Foundry
 *     Copyright (c) [2009-2016] Pivotal Software, Inc. All Rights Reserved.
 *
 *     This product is licensed to you under the Apache License, Version 2.0 (the "License").
 *     You may not use this product except in compliance with the License.
 *
 *     This product includes a number of subcomponents with
 *     separate copyright notices and license terms. Your use of these
 *     subcomponents is subject to the terms and conditions of the
 *     subcomponent's license, as noted in the LICENSE file.
 *******************************************************************************/
package org.cloudfoundry.identity.uaa.user;

<<<<<<< HEAD
import org.apache.commons.logging.Log;
import org.apache.commons.logging.LogFactory;
import org.cloudfoundry.identity.uaa.util.JsonUtils;
import org.cloudfoundry.identity.uaa.util.TimeService;
=======

import org.apache.commons.lang.ArrayUtils;
>>>>>>> 21be2df0
import org.cloudfoundry.identity.uaa.zone.IdentityZoneHolder;
import org.springframework.dao.EmptyResultDataAccessException;
import org.springframework.dao.IncorrectResultSizeDataAccessException;
import org.springframework.jdbc.core.JdbcTemplate;
import org.springframework.jdbc.core.RowMapper;
import org.springframework.security.core.GrantedAuthority;
import org.springframework.security.core.authority.AuthorityUtils;
import org.springframework.security.core.userdetails.UsernameNotFoundException;
import org.springframework.util.Assert;
import org.springframework.util.StringUtils;

import java.sql.ResultSet;
import java.sql.SQLException;
import java.util.ArrayList;
import java.util.Arrays;
import java.util.HashSet;
import java.util.List;
import java.util.Locale;
import java.util.Map;
import java.util.Set;

import static org.springframework.util.StringUtils.hasText;

/**
 * @author Luke Taylor
 * @author Dave Syer
 * @author Vidya Valmikinathan
 */
public class JdbcUaaUserDatabase implements UaaUserDatabase {

    private static Log logger = LogFactory.getLog(JdbcUaaUserDatabase.class);

    public static final String USER_FIELDS = "id,username,password,email,givenName,familyName,created,lastModified,authorities,origin,external_id,verified,identity_zone_id,salt,passwd_lastmodified,phoneNumber,legacy_verification_behavior,passwd_change_required,last_logon_success_time,previous_logon_success_time ";

    public static final String PRE_DEFAULT_USER_BY_USERNAME_QUERY = "select " + USER_FIELDS + "from users where %s = ? and active=? and origin=? and identity_zone_id=?";
    public static final String DEFAULT_CASE_SENSITIVE_USER_BY_USERNAME_QUERY = String.format(PRE_DEFAULT_USER_BY_USERNAME_QUERY, "lower(username)");
    public static final String DEFAULT_CASE_INSENSITIVE_USER_BY_USERNAME_QUERY = String.format(PRE_DEFAULT_USER_BY_USERNAME_QUERY, "username");

    public static final String PRE_DEFAULT_USER_BY_EMAIL_AND_ORIGIN_QUERY = "select " + USER_FIELDS + "from users where %s=? and active=? and origin=? and identity_zone_id=?";
    public static final String DEFAULT_CASE_SENSITIVE_USER_BY_EMAIL_AND_ORIGIN_QUERY = String.format(PRE_DEFAULT_USER_BY_EMAIL_AND_ORIGIN_QUERY, "lower(email)");
    public static final String DEFAULT_CASE_INSENSITIVE_USER_BY_EMAIL_AND_ORIGIN_QUERY = String.format(PRE_DEFAULT_USER_BY_EMAIL_AND_ORIGIN_QUERY, "email");
    public static final String DEFAULT_UPDATE_USER_LAST_LOGON = "update users set previous_logon_success_time = last_logon_success_time, last_logon_success_time = ? where id = ? and identity_zone_id=?";

    public static final String DEFAULT_USER_BY_ID_QUERY = "select " + USER_FIELDS + "from users where id = ? and active=? and identity_zone_id=?";
    private final TimeService timeService;

    private JdbcTemplate jdbcTemplate;

    private final RowMapper<UaaUser> mapper = new UaaUserRowMapper();
    private final RowMapper<UserInfo> userInfoMapper = new UserInfoRowMapper();

    private Set<String> defaultAuthorities = new HashSet<String>();

    private boolean caseInsensitive = false;

    public void setJdbcTemplate(JdbcTemplate jdbcTemplate) {
        this.jdbcTemplate = jdbcTemplate;
    }

    public boolean isCaseInsensitive() {
        return caseInsensitive;
    }

    public void setCaseInsensitive(boolean caseInsensitive) {
        this.caseInsensitive = caseInsensitive;
    }

    public RowMapper<UaaUser> getMapper() {
        return mapper;
    }

    public void setDefaultAuthorities(Set<String> defaultAuthorities) {
        this.defaultAuthorities = defaultAuthorities;
    }

    public JdbcUaaUserDatabase(JdbcTemplate jdbcTemplate, TimeService timeService) {
        Assert.notNull(jdbcTemplate);
        this.jdbcTemplate = jdbcTemplate;
        this.timeService = timeService;
    }

    @Override
    public UaaUser retrieveUserByName(String username, String origin) throws UsernameNotFoundException {
        try {
            String sql = isCaseInsensitive() ? DEFAULT_CASE_INSENSITIVE_USER_BY_USERNAME_QUERY : DEFAULT_CASE_SENSITIVE_USER_BY_USERNAME_QUERY;
            return jdbcTemplate.queryForObject(sql, mapper, username.toLowerCase(Locale.US), true, origin, IdentityZoneHolder.get().getId());
        } catch (EmptyResultDataAccessException e) {
            throw new UsernameNotFoundException(username);
        }
    }

    @Override
    public UaaUser retrieveUserById(String id) throws UsernameNotFoundException {
        try {
            return jdbcTemplate.queryForObject(DEFAULT_USER_BY_ID_QUERY, mapper, id, true, IdentityZoneHolder.get().getId());
        } catch (EmptyResultDataAccessException e) {
            throw new UsernameNotFoundException(id);
        }
    }

    @Override
    public UaaUser retrieveUserByEmail(String email, String origin) throws UsernameNotFoundException {
        String sql = isCaseInsensitive() ? DEFAULT_CASE_INSENSITIVE_USER_BY_EMAIL_AND_ORIGIN_QUERY : DEFAULT_CASE_SENSITIVE_USER_BY_EMAIL_AND_ORIGIN_QUERY;
        List<UaaUser> results = jdbcTemplate.query(sql, mapper, email.toLowerCase(Locale.US), true, origin, IdentityZoneHolder.get().getId());
        if(results.size() == 0) {
            return null;
        }
        else if(results.size() == 1) {
            return results.get(0);
        }
        else {
            throw new IncorrectResultSizeDataAccessException(String.format("Multiple users match email=%s origin=%s", email, origin), 1, results.size());
        }
    }

    @Override
    public UserInfo getUserInfo(String id) {
        try {
            return jdbcTemplate.queryForObject("select user_id, info from user_info where user_id = ?", userInfoMapper, id);
        } catch (EmptyResultDataAccessException e) {
            logger.debug("No custom attributes stored for user:"+id);
            return null;
        }
    }

    @Override
    public UserInfo storeUserInfo(String id, UserInfo info) {
        if (StringUtils.isEmpty(id)) {
            throw new NullPointerException("id is a required field");
        }
        final String insertUserInfoSQL = "insert into user_info(user_id, info) values (?,?)";
        final String updateUserInfoSQL = "update user_info set info = ? where user_id = ?";
        if (info == null) {
            info = new UserInfo();
        }
        String json = JsonUtils.writeValueAsString(info);
        int count = jdbcTemplate.update(updateUserInfoSQL, json, id);
        if (count == 0) {
            jdbcTemplate.update(insertUserInfoSQL, id, json);
        }
        return getUserInfo(id);
    }

    @Override
    public void updateLastLogonTime(String userId) {
        int update = jdbcTemplate.update(DEFAULT_UPDATE_USER_LAST_LOGON, timeService.getCurrentTimeMillis(), userId, IdentityZoneHolder.get().getId());
    }

    private final class UserInfoRowMapper implements RowMapper<UserInfo> {
        @Override
        public UserInfo mapRow(ResultSet rs, int rowNum) throws SQLException {
            String id = rs.getString(1);
            String info = rs.getString(2);
            UserInfo userInfo = hasText(info) ? JsonUtils.readValue(info, UserInfo.class) : new UserInfo();
            return userInfo;
        }
    }

    private final class UaaUserRowMapper implements RowMapper<UaaUser> {
        @Override

        public UaaUser mapRow(ResultSet rs, int rowNum) throws SQLException {
            String id = rs.getString("id");
            UaaUserPrototype prototype = new UaaUserPrototype().withId(id)
                .withUsername(rs.getString("username"))
                .withPassword(rs.getString("password"))
                .withEmail(rs.getString("email"))
                .withGivenName(rs.getString("givenName"))
                .withFamilyName(rs.getString("familyName"))
                .withCreated(rs.getTimestamp("created"))
                .withModified(rs.getTimestamp("lastModified"))
                .withOrigin(rs.getString("origin"))
                .withExternalId(rs.getString("external_id"))
                .withVerified(rs.getBoolean("verified"))
                .withZoneId(rs.getString("identity_zone_id"))
                .withSalt(rs.getString("salt"))
                .withPasswordLastModified(rs.getTimestamp("passwd_lastmodified"))
                .withPhoneNumber(rs.getString("phoneNumber"))
                .withLegacyVerificationBehavior(rs.getBoolean("legacy_verification_behavior"))
                .withPasswordChangeRequired(rs.getBoolean("passwd_change_required"))
                ;

            Long lastLogon = rs.getLong("last_logon_success_time");
            if (rs.wasNull()) {
                lastLogon = null;
            }
            Long previousLogon = rs.getLong("previous_logon_success_time");
            if (rs.wasNull()) {
                previousLogon = null;
            }
            prototype.withLastLogonSuccess(lastLogon)
                .withPreviousLogonSuccess(previousLogon);


            List<GrantedAuthority> authorities =
                AuthorityUtils.commaSeparatedStringToAuthorityList(getAuthorities(id));
            return new UaaUser(prototype.withAuthorities(authorities));
        }

        private List<GrantedAuthority> getDefaultAuthorities(String defaultAuth) {
            List<String> authorities = new ArrayList<String>();
            authorities.addAll(StringUtils.commaDelimitedListToSet(defaultAuth));
            authorities.addAll(defaultAuthorities);
            String authsString = StringUtils.collectionToCommaDelimitedString(new HashSet<String>(authorities));
            return AuthorityUtils.commaSeparatedStringToAuthorityList(authsString);
        }

        private String getAuthorities(final String userId) {
            Set<String> authorities = new HashSet<>();
            getAuthorities(authorities, Arrays.asList(userId));
            authorities.addAll(defaultAuthorities);
            return StringUtils.collectionToCommaDelimitedString(new HashSet<>(authorities));
        }

        protected void getAuthorities(Set<String> authorities, final List<String> memberIdList) {
            List<Map<String, Object>> results;
            if(memberIdList.size() == 0) {
                return;
            }
            StringBuffer dynamicAuthoritiesQuery = new StringBuffer("select g.id,g.displayName from groups g, group_membership m where g.id = m.group_id  and g.identity_zone_id=? and m.member_id in (");
            for(int i=0;i<memberIdList.size()-1;i++)
            {
                dynamicAuthoritiesQuery.append("?,");
            }
            dynamicAuthoritiesQuery.append("?);");

            Object[] parameterList = ArrayUtils.addAll(new Object[]{IdentityZoneHolder.get().getId()},memberIdList.toArray());

            results = jdbcTemplate.queryForList(dynamicAuthoritiesQuery.toString(), parameterList);
            List<String> newMemberIdList = new ArrayList<>();

            for(int i=0;i<results.size();i++)
            {
                Map<String,Object> record = results.get(i);
                String displayName = (String)record.get("displayName");
                String groupId = (String)record.get("id");
                if (!authorities.contains(displayName)) {
                    authorities.add(displayName);
                    newMemberIdList.add(groupId);
                }
            }
            getAuthorities(authorities,newMemberIdList);
        }
    }
}<|MERGE_RESOLUTION|>--- conflicted
+++ resolved
@@ -12,15 +12,12 @@
  *******************************************************************************/
 package org.cloudfoundry.identity.uaa.user;
 
-<<<<<<< HEAD
 import org.apache.commons.logging.Log;
 import org.apache.commons.logging.LogFactory;
 import org.cloudfoundry.identity.uaa.util.JsonUtils;
 import org.cloudfoundry.identity.uaa.util.TimeService;
-=======
 
 import org.apache.commons.lang.ArrayUtils;
->>>>>>> 21be2df0
 import org.cloudfoundry.identity.uaa.zone.IdentityZoneHolder;
 import org.springframework.dao.EmptyResultDataAccessException;
 import org.springframework.dao.IncorrectResultSizeDataAccessException;
@@ -252,11 +249,10 @@
             results = jdbcTemplate.queryForList(dynamicAuthoritiesQuery.toString(), parameterList);
             List<String> newMemberIdList = new ArrayList<>();
 
-            for(int i=0;i<results.size();i++)
-            {
-                Map<String,Object> record = results.get(i);
-                String displayName = (String)record.get("displayName");
-                String groupId = (String)record.get("id");
+            for(int i=0;i<results.size();i++) {
+                Map<String, Object> record = results.get(i);
+                String displayName = (String) record.get("displayName");
+                String groupId = (String) record.get("id");
                 if (!authorities.contains(displayName)) {
                     authorities.add(displayName);
                     newMemberIdList.add(groupId);
