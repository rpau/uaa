package org.cloudfoundry.identity.uaa.oauth;

import org.apache.http.HttpHost;
import org.apache.http.client.utils.URIUtils;
import org.cloudfoundry.identity.uaa.authentication.UaaPrincipal;
import org.cloudfoundry.identity.uaa.oauth.client.ClientConstants;
import org.cloudfoundry.identity.uaa.oauth.pkce.PkceValidationService;
import org.cloudfoundry.identity.uaa.oauth.token.CompositeToken;
import org.cloudfoundry.identity.uaa.util.UaaHttpRequestUtils;
import org.cloudfoundry.identity.uaa.zone.IdentityZoneHolder;
import org.cloudfoundry.identity.uaa.zone.MultitenantClientServices;
import org.springframework.beans.factory.annotation.Qualifier;
import org.springframework.http.HttpStatus;
import org.springframework.http.ResponseEntity;
import org.springframework.security.access.AccessDeniedException;
import org.springframework.security.authentication.InsufficientAuthenticationException;
import org.springframework.security.core.Authentication;
import org.springframework.security.core.AuthenticationException;
import org.springframework.security.core.GrantedAuthority;
import org.springframework.security.oauth2.common.OAuth2AccessToken;
import org.springframework.security.oauth2.common.exceptions.BadClientCredentialsException;
import org.springframework.security.oauth2.common.exceptions.ClientAuthenticationException;
import org.springframework.security.oauth2.common.exceptions.InvalidClientException;
import org.springframework.security.oauth2.common.exceptions.InvalidRequestException;
import org.springframework.security.oauth2.common.exceptions.InvalidScopeException;
import org.springframework.security.oauth2.common.exceptions.OAuth2Exception;
import org.springframework.security.oauth2.common.exceptions.RedirectMismatchException;
import org.springframework.security.oauth2.common.exceptions.UnapprovedClientAuthenticationException;
import org.springframework.security.oauth2.common.exceptions.UnauthorizedClientException;
import org.springframework.security.oauth2.common.exceptions.UnsupportedResponseTypeException;
import org.springframework.security.oauth2.common.exceptions.UserDeniedAuthorizationException;
import org.springframework.security.oauth2.common.util.OAuth2Utils;
import org.springframework.security.oauth2.provider.AuthorizationRequest;
import org.springframework.security.oauth2.provider.ClientDetails;
import org.springframework.security.oauth2.provider.ClientRegistrationException;
import org.springframework.security.oauth2.provider.NoSuchClientException;
import org.springframework.security.oauth2.provider.OAuth2Authentication;
import org.springframework.security.oauth2.provider.OAuth2Request;
import org.springframework.security.oauth2.provider.OAuth2RequestFactory;
import org.springframework.security.oauth2.provider.OAuth2RequestValidator;
import org.springframework.security.oauth2.provider.TokenGranter;
import org.springframework.security.oauth2.provider.TokenRequest;
import org.springframework.security.oauth2.provider.approval.UserApprovalHandler;
import org.springframework.security.oauth2.provider.code.AuthorizationCodeServices;
import org.springframework.security.oauth2.provider.endpoint.AbstractEndpoint;
import org.springframework.security.oauth2.provider.endpoint.RedirectResolver;
import org.springframework.security.oauth2.provider.implicit.ImplicitTokenRequest;
import org.springframework.security.web.AuthenticationEntryPoint;
import org.springframework.security.web.util.UrlUtils;
import org.springframework.stereotype.Controller;
import org.springframework.util.ObjectUtils;
import org.springframework.util.StringUtils;
import org.springframework.web.HttpSessionRequiredException;
import org.springframework.web.bind.annotation.ExceptionHandler;
import org.springframework.web.bind.annotation.RequestMapping;
import org.springframework.web.bind.annotation.RequestMethod;
import org.springframework.web.bind.annotation.RequestParam;
import org.springframework.web.bind.annotation.SessionAttributes;
import org.springframework.web.bind.support.DefaultSessionAttributeStore;
import org.springframework.web.bind.support.SessionAttributeStore;
import org.springframework.web.bind.support.SessionStatus;
import org.springframework.web.context.request.ServletWebRequest;
import org.springframework.web.servlet.ModelAndView;
import org.springframework.web.servlet.View;
import org.springframework.web.servlet.view.RedirectView;
import org.springframework.web.util.UriComponentsBuilder;
import org.springframework.web.util.UriUtils;

import javax.servlet.http.HttpServletRequest;
import javax.servlet.http.HttpServletResponse;
import java.io.IOException;
import java.net.URI;
import java.security.Principal;
import java.util.Arrays;
import java.util.Collections;
import java.util.Date;
import java.util.HashMap;
import java.util.List;
import java.util.Map;
import java.util.Set;

import static java.util.Arrays.stream;
import static java.util.Collections.EMPTY_SET;
import static java.util.Optional.ofNullable;
import static org.cloudfoundry.identity.uaa.oauth.token.ClaimConstants.GRANT_TYPE;
import static org.cloudfoundry.identity.uaa.oauth.token.TokenConstants.GRANT_TYPE_AUTHORIZATION_CODE;
import static org.cloudfoundry.identity.uaa.oauth.token.TokenConstants.GRANT_TYPE_IMPLICIT;
import static org.cloudfoundry.identity.uaa.util.JsonUtils.hasText;
import static org.cloudfoundry.identity.uaa.util.UaaUrlUtils.addFragmentComponent;
import static org.cloudfoundry.identity.uaa.util.UaaUrlUtils.addQueryParameter;
import static org.springframework.security.oauth2.common.util.OAuth2Utils.SCOPE_PREFIX;

/**
 * Authorization endpoint that returns id_token's if requested.
 * This is a copy of AuthorizationEndpoint.java in
 * Spring Security Oauth2. As that code does not allow
 * for redirect responses to be customized, as desired by
 * https://github.com/fhanik/spring-security-oauth/compare/feature/extendable-redirect-generator?expand=1
 */
@Controller
@SessionAttributes({
        UaaAuthorizationEndpoint.AUTHORIZATION_REQUEST,
        UaaAuthorizationEndpoint.ORIGINAL_AUTHORIZATION_REQUEST
})
public class UaaAuthorizationEndpoint extends AbstractEndpoint implements AuthenticationEntryPoint {

    static final String AUTHORIZATION_REQUEST = "authorizationRequest";
    static final String ORIGINAL_AUTHORIZATION_REQUEST = "org.springframework.security.oauth2.provider.endpoint.AuthorizationEndpoint.ORIGINAL_AUTHORIZATION_REQUEST";
    private static final String userApprovalPage = "forward:/oauth/confirm_access";
    private static final String errorPage = "forward:/oauth/error";
    private static final List<String> supported_response_types = Arrays.asList("code", "token", "id_token");

    private final RedirectResolver redirectResolver;
    private final UserApprovalHandler userApprovalHandler;
    private final OAuth2RequestValidator oauth2RequestValidator;
    private final AuthorizationCodeServices authorizationCodeServices;
    private final HybridTokenGranterForAuthorizationCode hybridTokenGranterForAuthCode;
    private final OpenIdSessionStateCalculator openIdSessionStateCalculator;

    private final SessionAttributeStore sessionAttributeStore;
    private final Object implicitLock;

    /**
     * @param tokenGranter created by <oauth:authorization-server/>
     */
    UaaAuthorizationEndpoint(
            final RedirectResolver redirectResolver,
            final @Qualifier("userManagedApprovalHandler") UserApprovalHandler userApprovalHandler,
            final @Qualifier("oauth2RequestValidator") OAuth2RequestValidator oauth2RequestValidator,
            final @Qualifier("authorizationCodeServices") AuthorizationCodeServices authorizationCodeServices,
            final @Qualifier("hybridTokenGranterForAuthCodeGrant") HybridTokenGranterForAuthorizationCode hybridTokenGranterForAuthCode,
            final @Qualifier("openIdSessionStateCalculator") OpenIdSessionStateCalculator openIdSessionStateCalculator,
            final @Qualifier("authorizationRequestManager") OAuth2RequestFactory oAuth2RequestFactory,
            final @Qualifier("jdbcClientDetailsService") MultitenantClientServices clientDetailsService,
            final @Qualifier("oauth2TokenGranter") TokenGranter tokenGranter) {
        this.redirectResolver = redirectResolver;
        this.userApprovalHandler = userApprovalHandler;
        this.oauth2RequestValidator = oauth2RequestValidator;
        this.authorizationCodeServices = authorizationCodeServices;
        this.hybridTokenGranterForAuthCode = hybridTokenGranterForAuthCode;
        this.openIdSessionStateCalculator = openIdSessionStateCalculator;

        super.setOAuth2RequestFactory(oAuth2RequestFactory);
        super.setClientDetailsService(clientDetailsService);
        super.setTokenGranter(tokenGranter);

<<<<<<< HEAD
    private static final List<String> supported_response_types = Arrays.asList("code", "token", "id_token");
    
    private PkceValidationService pkceValidationService;
=======
        this.sessionAttributeStore = new DefaultSessionAttributeStore();
        this.implicitLock = new Object();
    }
>>>>>>> 0c35faee

    @RequestMapping(value = "/oauth/authorize")
    public ModelAndView authorize(Map<String, Object> model,
                                  @RequestParam Map<String, String> parameters,
                                  SessionStatus sessionStatus,
                                  Principal principal,
                                  HttpServletRequest request) {

        ClientDetails client;
        String clientId;
        try {
            clientId = parameters.get("client_id");
            client = loadClientByClientId(clientId);
        } catch (NoSuchClientException x) {
            throw new InvalidClientException(x.getMessage());
        }

        // Pull out the authorization request first, using the OAuth2RequestFactory. All further logic should
        // query off of the authorization request instead of referring back to the parameters map. The contents of the
        // parameters map will be stored without change in the AuthorizationRequest object once it is created.
        AuthorizationRequest authorizationRequest;
        try {
            authorizationRequest = getOAuth2RequestFactory().createAuthorizationRequest(parameters);
        } catch (DisallowedIdpException x) {
            return switchIdp(model, client, clientId, request);
        }

        Set<String> responseTypes = authorizationRequest.getResponseTypes();
        String grantType = deriveGrantTypeFromResponseType(responseTypes);

        if (!supported_response_types.containsAll(responseTypes)) {
            throw new UnsupportedResponseTypeException("Unsupported response types: " + responseTypes);
        }

        if (authorizationRequest.getClientId() == null) {
            throw new InvalidClientException("A client id must be provided");
        }
        
        validateAuthorizationRequestPkceParameters(authorizationRequest.getRequestParameters());

        String resolvedRedirect = "";
        try {
            String redirectUriParameter = authorizationRequest.getRequestParameters().get(OAuth2Utils.REDIRECT_URI);
            try {
                resolvedRedirect = redirectResolver.resolveRedirect(redirectUriParameter, client);
            } catch (RedirectMismatchException rme) {
                throw new RedirectMismatchException(
                        "Invalid redirect " + redirectUriParameter + " did not match one of the registered values");
            }
            if (!StringUtils.hasText(resolvedRedirect)) {
                throw new RedirectMismatchException(
                        "A redirectUri must be either supplied or preconfigured in the ClientDetails");
            }

            boolean isAuthenticated = (principal instanceof Authentication) && ((Authentication) principal).isAuthenticated();

            if (!isAuthenticated) {
                throw new InsufficientAuthenticationException(
                        "User must be authenticated with Spring Security before authorization can be completed.");
            }

            if (!(responseTypes.size() > 0)) {
                return new ModelAndView(new RedirectView(addQueryParameter(addQueryParameter(resolvedRedirect, "error", "invalid_request"), "error_description", "Missing response_type in authorization request")));
            }

            authorizationRequest.setRedirectUri(resolvedRedirect);
            // We intentionally only validate the parameters requested by the client (ignoring any data that may have
            // been added to the request by the manager).
            oauth2RequestValidator.validateScope(authorizationRequest, client);

            // Some systems may allow for approval decisions to be remembered or approved by default. Check for
            // such logic here, and set the approved flag on the authorization request accordingly.
            authorizationRequest = userApprovalHandler.checkForPreApproval(authorizationRequest,
                    (Authentication) principal);
            boolean approved = userApprovalHandler.isApproved(authorizationRequest, (Authentication) principal);
            authorizationRequest.setApproved(approved);

            // Validation is all done, so we can check for auto approval...
            if (authorizationRequest.isApproved()) {
                if (responseTypes.contains("token") || responseTypes.contains("id_token")) {
                    return getImplicitGrantOrHybridResponse(
                            authorizationRequest,
                            (Authentication) principal,
                            grantType
                    );
                }
                if (responseTypes.contains("code")) {
                    return new ModelAndView(getAuthorizationCodeResponse(authorizationRequest,
                            (Authentication) principal));
                }
            }


            if ("none".equals(authorizationRequest.getRequestParameters().get("prompt"))) {
                return new ModelAndView(
                        new RedirectView(addFragmentComponent(resolvedRedirect, "error=interaction_required"))
                );
            } else {
                // Place auth request into the model so that it is stored in the session
                // for approveOrDeny to use. That way we make sure that auth request comes from the session,
                // so any auth request parameters passed to approveOrDeny will be ignored and retrieved from the session.
                model.put(AUTHORIZATION_REQUEST, authorizationRequest);
                model.put("original_uri", UrlUtils.buildFullRequestUrl(request));
                model.put(ORIGINAL_AUTHORIZATION_REQUEST, unmodifiableMap(authorizationRequest));

                return getUserApprovalPageResponse(model, authorizationRequest, (Authentication) principal);
            }
        } catch (RedirectMismatchException e) {
            sessionStatus.setComplete();
            throw e;
        } catch (Exception e) {
            sessionStatus.setComplete();
            logger.debug("Unable to handle /oauth/authorize, internal error", e);
            if ("none".equals(authorizationRequest.getRequestParameters().get("prompt"))) {
                return new ModelAndView(
                        new RedirectView(addFragmentComponent(resolvedRedirect, "error=internal_server_error"))
                );
            }

            throw e;
        }

    }
    
    /**
     * PKCE parameters check: 
     *      code_challenge: (Optional) Must be provided for PKCE and must not be empty.
     *      code_challenge_method: (Optional) Default value is "plain". See .well-known 
     *                             endpoint for supported code challenge methods list.  
     * @param authorizationRequestParameters Authorization request parameters.
     */
    protected void validateAuthorizationRequestPkceParameters(Map<String, String> authorizationRequestParameters) {
        if (pkceValidationService != null) {
    	    String codeChallenge = authorizationRequestParameters.get(PkceValidationService.CODE_CHALLENGE);
            if (codeChallenge != null) {
                if(!PkceValidationService.isCodeChallengeParameterValid(codeChallenge)) {
                    throw new InvalidRequestException("Code challenge length must between 43 and 128 and use only [A-Z],[a-z],[0-9],_,.,-,~ characters.");
                }
                String codeChallengeMethod = authorizationRequestParameters.get(PkceValidationService.CODE_CHALLENGE_METHOD);
                if (codeChallengeMethod == null) {
                    codeChallengeMethod = "plain";
                }
                if (!pkceValidationService.isCodeChallengeMethodSupported(codeChallengeMethod)) {
                    throw new InvalidRequestException("Unsupported code challenge method. Supported: " +
                        pkceValidationService.getSupportedCodeChallengeMethods().toString());
                }
            }
        }   
    }

    // This method handles /oauth/authorize calls when user is not logged in and the prompt=none param is used
    @Override
    public void commence(HttpServletRequest request, HttpServletResponse response, AuthenticationException authException) throws IOException {
        String clientId = request.getParameter(OAuth2Utils.CLIENT_ID);
        String redirectUri = request.getParameter(OAuth2Utils.REDIRECT_URI);
        String[] responseTypes = ofNullable(request.getParameter(OAuth2Utils.RESPONSE_TYPE)).map(rt -> rt.split(" ")).orElse(new String[0]);

        ClientDetails client;
        try {
            client = loadClientByClientId(clientId);
        } catch (ClientRegistrationException e) {
            logger.debug("[prompt=none] Unable to look up client for client_id=" + clientId, e);
            response.setStatus(HttpStatus.BAD_REQUEST.value());
            return;
        }

        Set<String> redirectUris = ofNullable(client.getRegisteredRedirectUri()).orElse(EMPTY_SET);

        //if the client doesn't have a redirect uri set, the parameter is required.
        if (redirectUris.size() == 0 && !hasText(redirectUri)) {
            logger.debug("[prompt=none] Missing redirect_uri");
            response.setStatus(HttpStatus.BAD_REQUEST.value());
            return;
        }

        String resolvedRedirect;
        try {
            resolvedRedirect = redirectResolver.resolveRedirect(redirectUri, client);
        } catch (RedirectMismatchException rme) {
            logger.debug("[prompt=none] Invalid redirect " + redirectUri + " did not match one of the registered values");
            response.setStatus(HttpStatus.BAD_REQUEST.value());
            return;
        }

        HttpHost httpHost = URIUtils.extractHost(URI.create(resolvedRedirect));
        String sessionState = openIdSessionStateCalculator.calculate("", clientId, httpHost.toURI());
        boolean implicit = stream(responseTypes).noneMatch("code"::equalsIgnoreCase);
        String redirectLocation;
        String errorCode = authException instanceof InteractionRequiredException ? "interaction_required" : "login_required";
        if (implicit) {
            redirectLocation = addFragmentComponent(resolvedRedirect, "error=" + errorCode);
            redirectLocation = addFragmentComponent(redirectLocation, "session_state=" + sessionState);
        } else {
            redirectLocation = addQueryParameter(resolvedRedirect, "error", errorCode);
            redirectLocation = addQueryParameter(redirectLocation, "session_state", sessionState);
        }

        response.sendRedirect(redirectLocation);
    }

    private ModelAndView switchIdp(Map<String, Object> model, ClientDetails client, String clientId, HttpServletRequest request) {
        Map<String, Object> additionalInfo = client.getAdditionalInformation();
        String clientDisplayName = (String) additionalInfo.get(ClientConstants.CLIENT_NAME);
        model.put("client_display_name", (clientDisplayName != null) ? clientDisplayName : clientId);

        String queryString = UaaHttpRequestUtils.paramsToQueryString(request.getParameterMap());
        String redirectUri = request.getRequestURL() + "?" + queryString;
        model.put("redirect", redirectUri);

        model.put("error", "The application is not authorized for your account.");
        model.put("error_message_code", "login.invalid_idp");

        return new ModelAndView("switch_idp", model, HttpStatus.UNAUTHORIZED);
    }

    Map<String, Object> unmodifiableMap(AuthorizationRequest authorizationRequest) {
        Map<String, Object> authorizationRequestMap = new HashMap<>();

        authorizationRequestMap.put(OAuth2Utils.CLIENT_ID, authorizationRequest.getClientId());
        authorizationRequestMap.put(OAuth2Utils.STATE, authorizationRequest.getState());
        authorizationRequestMap.put(OAuth2Utils.REDIRECT_URI, authorizationRequest.getRedirectUri());

        if (authorizationRequest.getResponseTypes() != null) {
            authorizationRequestMap.put(OAuth2Utils.RESPONSE_TYPE,
                    Set.copyOf(authorizationRequest.getResponseTypes()));
        }
        if (authorizationRequest.getScope() != null) {
            authorizationRequestMap.put(OAuth2Utils.SCOPE,
                    Set.copyOf(authorizationRequest.getScope()));
        }

        authorizationRequestMap.put("approved", authorizationRequest.isApproved());

        if (authorizationRequest.getResourceIds() != null) {
            authorizationRequestMap.put("resourceIds",
                    Set.copyOf(authorizationRequest.getResourceIds()));
        }
        if (authorizationRequest.getAuthorities() != null) {
            authorizationRequestMap.put("authorities",
                    Set.<GrantedAuthority>copyOf(authorizationRequest.getAuthorities()));
        }

        return authorizationRequestMap;
    }

    @RequestMapping(value = "/oauth/authorize", method = RequestMethod.POST, params = OAuth2Utils.USER_OAUTH_APPROVAL)
    public View approveOrDeny(@RequestParam Map<String, String> approvalParameters, Map<String, ?> model,
                              SessionStatus sessionStatus, Principal principal) {

        if (!(principal instanceof Authentication)) {
            sessionStatus.setComplete();
            throw new InsufficientAuthenticationException(
                    "User must be authenticated with Spring Security before authorizing an access token.");
        }

        AuthorizationRequest authorizationRequest = (AuthorizationRequest) model.get(AUTHORIZATION_REQUEST);

        if (authorizationRequest == null) {
            sessionStatus.setComplete();
            throw new InvalidRequestException("Cannot approve uninitialized authorization request.");
        }

        // Check to ensure the Authorization Request was not modified during the user approval step
        @SuppressWarnings("unchecked")
        Map<String, Object> originalAuthorizationRequest = (Map<String, Object>) model.get(ORIGINAL_AUTHORIZATION_REQUEST);
        if (isAuthorizationRequestModified(authorizationRequest, originalAuthorizationRequest)) {
            logger.warn("The requested scopes are invalid");
            throw new InvalidRequestException("Changes were detected from the original authorization request.");
        }

        for (String approvalParameter : approvalParameters.keySet()) {
            if (approvalParameter.startsWith(SCOPE_PREFIX)) {
                String scope = approvalParameters.get(approvalParameter).substring(SCOPE_PREFIX.length());
                Set<String> originalScopes = (Set<String>) originalAuthorizationRequest.get("scope");
                if (!originalScopes.contains(scope)) {
                    sessionStatus.setComplete();

                    logger.warn("The requested scopes are invalid");
                    return new RedirectView(getUnsuccessfulRedirect(authorizationRequest,
                            new InvalidScopeException("The requested scopes are invalid. Please use valid scope names in the request."), false), false, true, false);
                }
            }
        }

        try {
            Set<String> responseTypes = authorizationRequest.getResponseTypes();
            String grantType = deriveGrantTypeFromResponseType(responseTypes);

            authorizationRequest.setApprovalParameters(approvalParameters);
            authorizationRequest = userApprovalHandler.updateAfterApproval(authorizationRequest,
                    (Authentication) principal);
            boolean approved = userApprovalHandler.isApproved(authorizationRequest, (Authentication) principal);
            authorizationRequest.setApproved(approved);

            if (authorizationRequest.getRedirectUri() == null) {
                sessionStatus.setComplete();
                throw new InvalidRequestException("Cannot approve request when no redirect URI is provided.");
            }

            if (!authorizationRequest.isApproved()) {
                return new RedirectView(getUnsuccessfulRedirect(authorizationRequest,
                        new UserDeniedAuthorizationException("User denied access"), responseTypes.contains("token")),
                        false, true, false);
            }

            if (responseTypes.contains("token") || responseTypes.contains("id_token")) {
                return getImplicitGrantOrHybridResponse(
                        authorizationRequest,
                        (Authentication) principal,
                        grantType
                ).getView();
            }

            return getAuthorizationCodeResponse(authorizationRequest, (Authentication) principal);
        } finally {
            sessionStatus.setComplete();
        }

    }

    private boolean isAuthorizationRequestModified(AuthorizationRequest authorizationRequest, Map<String, Object> originalAuthorizationRequest) {
        if (!ObjectUtils.nullSafeEquals(
                authorizationRequest.getClientId(),
                originalAuthorizationRequest.get(OAuth2Utils.CLIENT_ID))) {
            return true;
        }
        if (!ObjectUtils.nullSafeEquals(
                authorizationRequest.getState(),
                originalAuthorizationRequest.get(OAuth2Utils.STATE))) {
            return true;
        }
        if (!ObjectUtils.nullSafeEquals(
                authorizationRequest.getRedirectUri(),
                originalAuthorizationRequest.get(OAuth2Utils.REDIRECT_URI))) {
            return true;
        }
        if (!ObjectUtils.nullSafeEquals(
                authorizationRequest.getResponseTypes(),
                originalAuthorizationRequest.get(OAuth2Utils.RESPONSE_TYPE))) {
            return true;
        }
        if (!ObjectUtils.nullSafeEquals(
                authorizationRequest.isApproved(),
                originalAuthorizationRequest.get("approved"))) {
            return true;
        }
        if (!ObjectUtils.nullSafeEquals(
                authorizationRequest.getResourceIds(),
                originalAuthorizationRequest.get("resourceIds"))) {
            return true;
        }
        if (!ObjectUtils.nullSafeEquals(
                authorizationRequest.getAuthorities(),
                originalAuthorizationRequest.get("authorities"))) {
            return true;
        }

        return !ObjectUtils.nullSafeEquals(
                authorizationRequest.getScope(),
                originalAuthorizationRequest.get(OAuth2Utils.SCOPE));
    }

    protected String deriveGrantTypeFromResponseType(Set<String> responseTypes) {
        if (responseTypes.contains("token")) {
            return GRANT_TYPE_IMPLICIT;
        } else if (responseTypes.size() == 1 && responseTypes.contains("id_token")) {
            return GRANT_TYPE_IMPLICIT;
        }
        return GRANT_TYPE_AUTHORIZATION_CODE;
    }

    // We need explicit approval from the user.
    private ModelAndView getUserApprovalPageResponse(Map<String, Object> model,
                                                     AuthorizationRequest authorizationRequest, Authentication principal) {
        logger.debug("Loading user approval page: " + userApprovalPage);
        model.putAll(userApprovalHandler.getUserApprovalRequest(authorizationRequest, principal));
        return new ModelAndView(userApprovalPage, model);
    }

    // We can grant a token and return it with implicit approval.
    private ModelAndView getImplicitGrantOrHybridResponse(
            AuthorizationRequest authorizationRequest,
            Authentication authentication,
            String grantType
    ) {
        OAuth2AccessToken accessToken;
        try {
            TokenRequest tokenRequest = getOAuth2RequestFactory().createTokenRequest(authorizationRequest, GRANT_TYPE_IMPLICIT);
            Map<String, String> requestParameters = new HashMap<>(authorizationRequest.getRequestParameters());
            requestParameters.put(GRANT_TYPE, grantType);
            authorizationRequest.setRequestParameters(requestParameters);
            OAuth2Request storedOAuth2Request = getOAuth2RequestFactory().createOAuth2Request(authorizationRequest);
            accessToken = getAccessTokenForImplicitGrantOrHybrid(tokenRequest, storedOAuth2Request, grantType);
            if (accessToken == null) {
                throw new UnsupportedResponseTypeException("Unsupported response type: token or id_token");
            }
            return new ModelAndView(
                    new RedirectView(
                            buildRedirectURI(authorizationRequest, accessToken, authentication),
                            false,
                            true,
                            false
                    )
            );
        } catch (OAuth2Exception e) {
            return new ModelAndView(new RedirectView(getUnsuccessfulRedirect(authorizationRequest, e, true), false,
                    true, false));
        }
    }

    private OAuth2AccessToken getAccessTokenForImplicitGrantOrHybrid(TokenRequest tokenRequest,
                                                                     OAuth2Request storedOAuth2Request,
                                                                     String grantType
    ) throws OAuth2Exception {
        // These 1 method calls have to be atomic, otherwise the ImplicitGrantService can have a race condition where
        // one thread removes the token request before another has a chance to redeem it.
        synchronized (this.implicitLock) {
            switch (grantType) {
                case GRANT_TYPE_IMPLICIT:
                    return getTokenGranter().grant(grantType, new ImplicitTokenRequest(tokenRequest, storedOAuth2Request));
                case GRANT_TYPE_AUTHORIZATION_CODE:
                    return hybridTokenGranterForAuthCode.grant(grantType, new ImplicitTokenRequest(tokenRequest, storedOAuth2Request));
                default:
                    throw new OAuth2Exception(OAuth2Exception.INVALID_GRANT);
            }
        }
    }

    private View getAuthorizationCodeResponse(AuthorizationRequest authorizationRequest, Authentication authUser) {
        try {
            return new RedirectView(
                    getSuccessfulRedirect(
                            authorizationRequest,
                            generateCode(authorizationRequest, authUser)
                    ),
                    false,
                    false, //so that we send absolute URLs always
                    false
            ) {
                @Override
                protected HttpStatus getHttp11StatusCode(HttpServletRequest request, HttpServletResponse response, String targetUrl) {
                    return HttpStatus.FOUND; //Override code, defaults to 303
                }
            };
        } catch (OAuth2Exception e) {
            return new RedirectView(getUnsuccessfulRedirect(authorizationRequest, e, false), false, true, false);
        }
    }

    public String buildRedirectURI(AuthorizationRequest authorizationRequest,
                                   OAuth2AccessToken accessToken,
                                   Authentication authUser) {

        String requestedRedirect = authorizationRequest.getRedirectUri();
        if (accessToken == null) {
            throw new InvalidRequestException("An implicit grant could not be made");
        }

        StringBuilder url = new StringBuilder();
        url.append("token_type=").append(encode(accessToken.getTokenType()));

        //only append access token if grant_type is implicit
        //or token is part of the response type
        if (authorizationRequest.getResponseTypes().contains("token")) {
            url.append("&access_token=").append(encode(accessToken.getValue()));
        }

        if (accessToken instanceof CompositeToken &&
                authorizationRequest.getResponseTypes().contains(CompositeToken.ID_TOKEN)) {
            url.append("&").append(CompositeToken.ID_TOKEN).append("=").append(encode(((CompositeToken) accessToken).getIdTokenValue()));
        }

        if (authorizationRequest.getResponseTypes().contains("code")) {
            String code = generateCode(authorizationRequest, authUser);
            url.append("&code=").append(encode(code));
        }

        String state = authorizationRequest.getState();
        if (state != null) {
            url.append("&state=").append(encode(state));
        }

        Date expiration = accessToken.getExpiration();
        if (expiration != null) {
            long expires_in = (expiration.getTime() - System.currentTimeMillis()) / 1000;
            url.append("&expires_in=").append(expires_in);
        }

        String originalScope = authorizationRequest.getRequestParameters().get(OAuth2Utils.SCOPE);
        if (originalScope == null || !OAuth2Utils.parseParameterList(originalScope).equals(accessToken.getScope())) {
            url.append("&" + OAuth2Utils.SCOPE + "=").append(encode(OAuth2Utils.formatParameterList(accessToken.getScope())));
        }

        Map<String, Object> additionalInformation = accessToken.getAdditionalInformation();
        for (String key : additionalInformation.keySet()) {
            Object value = additionalInformation.get(key);
            if (value != null) {
                url.append("&").append(encode(key)).append("=").append(encode(value.toString()));
            }
        }


        if ("none".equals(authorizationRequest.getRequestParameters().get("prompt"))) {
            HttpHost httpHost = URIUtils.extractHost(URI.create(requestedRedirect));
            String sessionState = openIdSessionStateCalculator.calculate(((UaaPrincipal) authUser.getPrincipal()).getId(),
                    authorizationRequest.getClientId(), httpHost.toURI());

            url.append("&session_state=").append(sessionState);
        }

        UriComponentsBuilder builder = UriComponentsBuilder.fromUriString(requestedRedirect);
        String existingFragment = builder.build(true).getFragment();
        if (StringUtils.hasText(existingFragment)) {
            existingFragment = existingFragment + "&" + url.toString();
        } else {
            existingFragment = url.toString();
        }
        builder.fragment(existingFragment);
        // Do not include the refresh token (even if there is one)
        return builder.build(true).toUriString();
    }

    private String generateCode(AuthorizationRequest authorizationRequest, Authentication authentication)
            throws AuthenticationException {

        try {

            OAuth2Request storedOAuth2Request = getOAuth2RequestFactory().createOAuth2Request(authorizationRequest);

            OAuth2Authentication combinedAuth = new OAuth2Authentication(storedOAuth2Request, authentication);

            return authorizationCodeServices.createAuthorizationCode(combinedAuth);

        } catch (OAuth2Exception e) {

            if (authorizationRequest.getState() != null) {
                e.addAdditionalInformation("state", authorizationRequest.getState());
            }

            throw e;

        }
    }

    private String encode(String value) {
        return UriUtils.encodeQueryParam(value, "UTF-8");
    }

    private String getSuccessfulRedirect(AuthorizationRequest authorizationRequest, String authorizationCode) {

        if (authorizationCode == null) {
            throw new IllegalStateException("No authorization code found in the current request scope.");
        }

        UriComponentsBuilder template = UriComponentsBuilder.fromUriString(authorizationRequest.getRedirectUri());
        template.queryParam("code", encode(authorizationCode));

        String state = authorizationRequest.getState();
        if (state != null) {
            template.queryParam("state", encode(state));
        }

        return template.build(true).toUriString();
    }

    private String getUnsuccessfulRedirect(AuthorizationRequest authorizationRequest, OAuth2Exception failure,
                                           boolean fragment) {

        if (authorizationRequest == null || authorizationRequest.getRedirectUri() == null) {
            // we have no redirect for the user. very sad.
            throw new UnapprovedClientAuthenticationException("Authorization failure, and no redirect URI.", failure);
        }

        UriComponentsBuilder template = UriComponentsBuilder.fromUriString(authorizationRequest.getRedirectUri());
        StringBuilder values = new StringBuilder();

        values.append("error=").append(encode(failure.getOAuth2ErrorCode()));
        values.append("&error_description=").append(encode(failure.getMessage()));

        if (authorizationRequest.getState() != null) {
            values.append("&state=").append(encode(authorizationRequest.getState()));
        }

        if (failure.getAdditionalInformation() != null) {
            for (Map.Entry<String, String> additionalInfo : failure.getAdditionalInformation().entrySet()) {
                values.append("&").append(encode(additionalInfo.getKey())).append("=").append(encode(additionalInfo.getValue()));
            }
        }

        if (fragment) {
            template.fragment(values.toString());
        } else {
            template.query(values.toString());
        }

        return template.build(true).toUriString();

    }

    @SuppressWarnings("deprecation")
    public void setImplicitGrantService(org.springframework.security.oauth2.provider.implicit.ImplicitGrantService implicitGrantService) {
    }

    @ExceptionHandler(ClientRegistrationException.class)
    public ModelAndView handleClientRegistrationException(Exception e, ServletWebRequest webRequest) throws Exception {
        logger.info("Handling ClientRegistrationException error: " + e.getMessage());
        return handleException(new BadClientCredentialsException(), webRequest);
    }

    @ExceptionHandler(OAuth2Exception.class)
    public ModelAndView handleOAuth2Exception(OAuth2Exception e, ServletWebRequest webRequest) throws Exception {
        logger.info("Handling OAuth2 error: " + e.getSummary());
        return handleException(e, webRequest);
    }

    @ExceptionHandler(HttpSessionRequiredException.class)
    public ModelAndView handleHttpSessionRequiredException(HttpSessionRequiredException e, ServletWebRequest webRequest)
            throws Exception {
        logger.info("Handling Session required error: " + e.getMessage());
        return handleException(new AccessDeniedException("Could not obtain authorization request from session", e),
                webRequest);
    }

    private ModelAndView handleException(Exception e, ServletWebRequest webRequest) throws Exception {

        ResponseEntity<OAuth2Exception> translate = getExceptionTranslator().translate(e);
        webRequest.getResponse().setStatus(translate.getStatusCode().value());

        if (e instanceof ClientAuthenticationException || e instanceof RedirectMismatchException) {
            Map<String, Object> map = new HashMap<>();
            map.put("error", translate.getBody());
            if (e instanceof UnauthorizedClientException) {
                map.put("error_message_code", "login.invalid_idp");
            }
            return new ModelAndView(errorPage, map);
        }

        AuthorizationRequest authorizationRequest = null;
        try {
            authorizationRequest = getAuthorizationRequestForError(webRequest);
            String requestedRedirectParam = authorizationRequest.getRequestParameters().get(OAuth2Utils.REDIRECT_URI);
            String requestedRedirect =
                    redirectResolver.resolveRedirect(
                            requestedRedirectParam,
                            loadClientByClientId(authorizationRequest.getClientId()));
            authorizationRequest.setRedirectUri(requestedRedirect);
            String redirect = getUnsuccessfulRedirect(authorizationRequest, translate.getBody(), authorizationRequest
                    .getResponseTypes().contains("token"));
            return new ModelAndView(new RedirectView(redirect, false, true, false));
        } catch (OAuth2Exception ex) {
            // If an AuthorizationRequest cannot be created from the incoming parameters it must be
            // an error. OAuth2Exception can be handled this way. Other exceptions will generate a standard 500
            // response.
            return new ModelAndView(errorPage, Collections.singletonMap("error", translate.getBody()));
        }
    }

    private AuthorizationRequest getAuthorizationRequestForError(ServletWebRequest webRequest) {

        // If it's already there then we are in the approveOrDeny phase and we can use the saved request
        AuthorizationRequest authorizationRequest = (AuthorizationRequest) sessionAttributeStore.retrieveAttribute(
                webRequest, AUTHORIZATION_REQUEST);
        if (authorizationRequest != null) {
            return authorizationRequest;
        }

        Map<String, String> parameters = new HashMap<String, String>();
        Map<String, String[]> map = webRequest.getParameterMap();
        for (String key : map.keySet()) {
            String[] values = map.get(key);
            if (values != null && values.length > 0) {
                parameters.put(key, values[0]);
            }
        }

        try {
            return getOAuth2RequestFactory().createAuthorizationRequest(parameters);
        } catch (Exception e) {
            return getDefaultOAuth2RequestFactory().createAuthorizationRequest(parameters);
        }

    }

    private ClientDetails loadClientByClientId(String clientId) {
        return ((MultitenantClientServices) super.getClientDetailsService())
                .loadClientByClientId(clientId, IdentityZoneHolder.get().getId());
    }

	public PkceValidationService getPkceValidationService() {
		return pkceValidationService;
	}

	public void setPkceValidationService(PkceValidationService pkceValidationService) {
		this.pkceValidationService = pkceValidationService;
	}

}<|MERGE_RESOLUTION|>--- conflicted
+++ resolved
@@ -119,6 +119,7 @@
 
     private final SessionAttributeStore sessionAttributeStore;
     private final Object implicitLock;
+    private final PkceValidationService pkceValidationService;
 
     /**
      * @param tokenGranter created by <oauth:authorization-server/>
@@ -132,27 +133,23 @@
             final @Qualifier("openIdSessionStateCalculator") OpenIdSessionStateCalculator openIdSessionStateCalculator,
             final @Qualifier("authorizationRequestManager") OAuth2RequestFactory oAuth2RequestFactory,
             final @Qualifier("jdbcClientDetailsService") MultitenantClientServices clientDetailsService,
-            final @Qualifier("oauth2TokenGranter") TokenGranter tokenGranter) {
+            final @Qualifier("oauth2TokenGranter") TokenGranter tokenGranter,
+            final @Qualifier("pkceValidationServices") PkceValidationService pkceValidationService) {
         this.redirectResolver = redirectResolver;
         this.userApprovalHandler = userApprovalHandler;
         this.oauth2RequestValidator = oauth2RequestValidator;
         this.authorizationCodeServices = authorizationCodeServices;
         this.hybridTokenGranterForAuthCode = hybridTokenGranterForAuthCode;
         this.openIdSessionStateCalculator = openIdSessionStateCalculator;
+        this.pkceValidationService = pkceValidationService;
 
         super.setOAuth2RequestFactory(oAuth2RequestFactory);
         super.setClientDetailsService(clientDetailsService);
         super.setTokenGranter(tokenGranter);
 
-<<<<<<< HEAD
-    private static final List<String> supported_response_types = Arrays.asList("code", "token", "id_token");
-    
-    private PkceValidationService pkceValidationService;
-=======
         this.sessionAttributeStore = new DefaultSessionAttributeStore();
         this.implicitLock = new Object();
     }
->>>>>>> 0c35faee
 
     @RequestMapping(value = "/oauth/authorize")
     public ModelAndView authorize(Map<String, Object> model,
@@ -840,13 +837,4 @@
         return ((MultitenantClientServices) super.getClientDetailsService())
                 .loadClientByClientId(clientId, IdentityZoneHolder.get().getId());
     }
-
-	public PkceValidationService getPkceValidationService() {
-		return pkceValidationService;
-	}
-
-	public void setPkceValidationService(PkceValidationService pkceValidationService) {
-		this.pkceValidationService = pkceValidationService;
-	}
-
 }