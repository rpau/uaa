--- conflicted
+++ resolved
@@ -6,7 +6,6 @@
 /**
  * Returns Log instance that replaces \n, \r, \t with a | to prevent log forging.
  */
-@SuppressWarnings({"javasecurity:S5145", "java:S2629"}) // sanitize log messages
 public class SanitizedLogFactory {
 
     private SanitizedLogFactory() {
@@ -28,57 +27,26 @@
         }
 
         public void info(String message) {
-<<<<<<< HEAD
-            fallback.info(sanitizeLog(message));
+            if (fallback.isInfoEnabled()) {
+                fallback.info(LogSanitizerUtil.sanitize(message));
+            }
         }
 
         public void info(String message, Throwable t) {
-            fallback.info(sanitizeLog(message), t);
-        }
-
-        public void warn(String message) {
-            fallback.warn(sanitizeLog(message));
-        }
-
-        public void warn(String message, Throwable t) {
-            fallback.warn(sanitizeLog(message), t);
-        }
-
-        public void debug(String message) {
-            fallback.debug(sanitizeLog(message));
-        }
-
-        public void debug(String message, Throwable t) {
-            fallback.debug(sanitizeLog(message), t);
-        }
-
-        public void error(String message) {
-            fallback.error(sanitizeLog(message));
-        }
-
-        public void error(String message, Throwable t) {
-            fallback.error(sanitizeLog(message), t);
-        }
-
-        public void trace(String message) {
-            fallback.trace(sanitizeLog(message));
-        }
-
-        public void trace(String message, Throwable t) {
-            fallback.trace(sanitizeLog(message), t);
-        }
-
-        protected static String sanitizeLog(String message) {
-            return LogSanitizerUtil.sanitize(message);
-=======
             if (fallback.isInfoEnabled()) {
-                fallback.info(LogSanitizerUtil.sanitize(message));
+                fallback.info(LogSanitizerUtil.sanitize(message), t);
             }
         }
 
         public void warn(String message) {
             if (fallback.isWarnEnabled()) {
                 fallback.warn(LogSanitizerUtil.sanitize(message));
+            }
+        }
+
+        public void warn(String message, Throwable t) {
+            if (fallback.isWarnEnabled()) {
+                fallback.warn(LogSanitizerUtil.sanitize(message), t);
             }
         }
 
@@ -92,7 +60,30 @@
             if (fallback.isDebugEnabled()) {
                 fallback.debug(LogSanitizerUtil.sanitize(message), t);
             }
->>>>>>> 3417acf8
+        }
+
+        public void error(String message) {
+            if (fallback.isErrorEnabled()) {
+                fallback.error(LogSanitizerUtil.sanitize(message));
+            }
+        }
+
+        public void error(String message, Throwable t) {
+            if (fallback.isErrorEnabled()) {
+                fallback.error(LogSanitizerUtil.sanitize(message), t);
+            }
+        }
+
+        public void trace(String message) {
+            if (fallback.isTraceEnabled()) {
+                fallback.trace(LogSanitizerUtil.sanitize(message));
+            }
+        }
+
+        public void trace(String message, Throwable t) {
+            if (fallback.isTraceEnabled()) {
+                fallback.trace(LogSanitizerUtil.sanitize(message), t);
+            }
         }
     }
 }