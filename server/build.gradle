--- conflicted
+++ resolved
@@ -81,14 +81,8 @@
 
     implementation(libraries.nimbusJwt)
 
-<<<<<<< HEAD
-    compileOnly libraries.lombok
-    annotationProcessor libraries.lombok
+    testImplementation(project(":cloudfoundry-identity-model").sourceSets.test.output)
 
-    testCompile project(':cloudfoundry-identity-model').sourceSets.test.output
-=======
-    testImplementation(project(":cloudfoundry-identity-model").sourceSets.test.output)
->>>>>>> 89c15d24
 
     testImplementation(libraries.springTest)
 
@@ -103,15 +97,8 @@
     testImplementation(libraries.tomcatJasperEl)
     testImplementation(libraries.tomcatJdbc)
 
-<<<<<<< HEAD
-    testCompile libraries.jsonPathAssert
-
-    testCompileOnly libraries.lombok
-    testAnnotationProcessor libraries.lombok
-=======
     testImplementation(libraries.jsonPathAssert)
     testImplementation(libraries.guavaTestLib)
->>>>>>> 89c15d24
 }
 
 configurations.all {
