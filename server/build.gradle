description = 'CloudFoundry Identity Server JAR'

Project identityModel = parent.subprojects.find { it.name.equals('cloudfoundry-identity-model') }

dependencies {

  compile(identityModel)

  provided group: 'javax.servlet', name: 'javax.servlet-api', version: parent.servletVersion
  compile group: 'javax.mail', name: 'mail', version: parent.javamailVersion

  compile group: 'commons-logging', name: 'commons-logging', version: parent.commonsLoggingVersion

  compile group: 'com.jayway.jsonpath', name: 'json-path', version: parent.jsonPathVersion

  compile group: 'org.springframework', name: 'spring-beans', version: parent.springVersion
  compile group: 'org.springframework', name: 'spring-context', version: parent.springVersion
  compile group: 'org.springframework', name: 'spring-tx', version: parent.springVersion
  compile group: 'org.springframework', name: 'spring-jdbc', version: parent.springVersion
  compile group: 'org.springframework', name: 'spring-web', version: parent.springVersion
  compile group: 'org.springframework', name: 'spring-context-support', version:springVersion
  compile group: 'org.springframework.security', name: 'spring-security-core', version: parent.springSecurityVersion
  compile group: 'org.springframework.security', name: 'spring-security-jwt', version: parent.springSecurityJwtVersion
  compile group: 'org.apache.httpcomponents', name: 'httpclient', version: parent.commonsHttpClientVersion
  compile group: 'org.springframework.security', name: 'spring-security-openid', version:springSecurityVersion
  compile group: 'org.springframework.security', name: 'spring-security-web', version:springSecurityVersion
  compile(group: 'org.springframework.security.extensions', name: 'spring-security-saml2-core', version:parent.springSecuritySamlVersion) {
    exclude(module: 'opensaml')
  }
  compile(group: 'org.opensaml', name: 'opensaml', version: '2.6.6') {
    exclude(module: 'bcprov-jdk15on')
    exclude(group: 'org.slf4j', module: 'log4j-over-slf4j')
<<<<<<< HEAD
    exclude(group: 'ca.juliusdavies', module: 'not-yet-commons-ssl')
=======
    exclude(group: 'org.owasp.esapi', module: 'esapi')
>>>>>>> 6aed9c77
  }
  compile(group: 'org.springframework.security.oauth', name: 'spring-security-oauth2', version: parent.springSecurityOAuthVersion) {
    exclude(module: 'commons-codec')
    exclude(module: 'jackson-mapper-asl')
    exclude(module: 'spring-security-web')
  }

<<<<<<< HEAD
  compile files('lib/not-yet-commons-ssl-0.3.17.jar')
=======
  compile group:'org.owasp.esapi', name:'esapi', version:parent.esapiVersion
>>>>>>> 6aed9c77

  compile group:'org.bouncycastle', name:'bcprov-jdk15on', version:parent.bcprovVersion
  compile group:'org.bouncycastle', name:'bcpkix-jdk15on', version:parent.bcpkixVersion

  compile group: 'com.google.guava', name:'guava', version:parent.guavaVersion

  compile group: 'org.aspectj', name: 'aspectjrt', version: parent.aspectJVersion

  compile group: 'org.thymeleaf', name: 'thymeleaf-spring4', version: parent.thymeleafVersion
  compile group: 'nz.net.ultraq.thymeleaf', name: 'thymeleaf-layout-dialect', version: parent.thymeleafDialectVersion
  compile group: 'org.thymeleaf.extras', name: 'thymeleaf-extras-springsecurity4', version: parent.thymeleafExtrasVersion

  compile(group: 'com.unboundid.product.scim', name: 'scim-sdk', version: parent.scimSDKVersion) {
    exclude(module: 'servlet-api')
    exclude(module: 'commons-logging')
    exclude(module: 'httpclient')
    exclude(module: 'wink-client-apache-httpclient')
  }

  compile group: 'org.hibernate', name: 'hibernate-validator', version: parent.hibernateValidatorVersion
  compile group: 'org.flywaydb', name: 'flyway-core', version: parent.flywayVersion
  compile group: 'org.mariadb.jdbc', name: 'mariadb-java-client', version: parent.mariaDBClientVersion
  compile(group: 'com.microsoft.sqlserver', name: 'mssql-jdbc', version: parent.mssqlVersion) {
    exclude(group: 'com.microsoft.azure', module: 'azure-keyvault')
  }
  compile group: 'org.hsqldb', name: 'hsqldb', version: parent.hsqldbVersion

  compile group: 'org.yaml', name: 'snakeyaml', version: parent.snakeYamlVersion

  compile group: 'org.springframework.security', name: 'spring-security-ldap', version:parent.springSecurityVersion
  compile group: 'org.springframework.ldap', name: 'spring-ldap-core', version:parent.springSecurityLdapVersion
  compile group: 'org.springframework.ldap', name: 'spring-ldap-core-tiger', version:parent.springSecurityLdapVersion
  compile(group: 'org.apache.directory.api', name: 'api-ldap-model', version:parent.apacheLdapApiVersion) {
    exclude(module: 'slf4j-api')
  }

  compile group: 'org.passay', name: 'passay', version: parent.passayVersion

  testCompile group: 'org.springframework', name: 'spring-test', version: parent.springVersion
  testCompile (group: 'junit', name: 'junit', version: parent.junitVersion) {
    exclude(module: 'hamcrest-core')
  }
  testCompile group: 'org.hamcrest', name: 'hamcrest-all', version: parent.hamcrestVersion
  testCompile (group: 'org.mockito', name: 'mockito-core', version: parent.mockitoVersion)  {
    exclude(module: 'hamcrest-core')
  }

  testCompile group: 'org.flywaydb', name: 'flyway-core', version: parent.flywayVersion
  testCompile group: 'org.postgresql', name: 'postgresql', version: parent.postgresqlVersion
  testCompile (group: 'com.microsoft.sqlserver', name: 'mssql-jdbc', version: parent.mssqlVersion){
    exclude(group: 'com.microsoft.azure', module: 'azure-keyvault')
  }
  testCompile group: 'org.apache.tomcat', name: 'tomcat-jdbc', version:parent.tomcatJdbcPoolVersion

  testCompile group: 'com.jayway.jsonpath', name: 'json-path-assert', version: parent.jsonPathVersion

}

processResources {
  //maven replaces project.artifactId in the log4j.properties file
  //https://www.pivotaltracker.com/story/show/74344574
  filter { line -> line.contains('${project.artifactId}') ? line.replace('${project.artifactId}','cloudfoundry-identity-server') : line }
}

integrationTest {}.onlyIf { //disable since we don't have any
  true == false
}<|MERGE_RESOLUTION|>--- conflicted
+++ resolved
@@ -30,11 +30,8 @@
   compile(group: 'org.opensaml', name: 'opensaml', version: '2.6.6') {
     exclude(module: 'bcprov-jdk15on')
     exclude(group: 'org.slf4j', module: 'log4j-over-slf4j')
-<<<<<<< HEAD
+    exclude(group: 'org.owasp.esapi', module: 'esapi')
     exclude(group: 'ca.juliusdavies', module: 'not-yet-commons-ssl')
-=======
-    exclude(group: 'org.owasp.esapi', module: 'esapi')
->>>>>>> 6aed9c77
   }
   compile(group: 'org.springframework.security.oauth', name: 'spring-security-oauth2', version: parent.springSecurityOAuthVersion) {
     exclude(module: 'commons-codec')
@@ -42,11 +39,9 @@
     exclude(module: 'spring-security-web')
   }
 
-<<<<<<< HEAD
   compile files('lib/not-yet-commons-ssl-0.3.17.jar')
-=======
+
   compile group:'org.owasp.esapi', name:'esapi', version:parent.esapiVersion
->>>>>>> 6aed9c77
 
   compile group:'org.bouncycastle', name:'bcprov-jdk15on', version:parent.bcprovVersion
   compile group:'org.bouncycastle', name:'bcpkix-jdk15on', version:parent.bcpkixVersion
