package org.cloudfoundry.identity.uaa.impl;

import java.io.IOException;
import java.text.ParseException;
import java.text.SimpleDateFormat;
import java.util.Date;

import org.junit.Assert;
import org.junit.Test;

import com.fasterxml.jackson.core.JsonLocation;

public class JsonDateDeserializerTest {

	String testDateString = "2017-07-07T23:25:01.297Z";
	Exception exceptionOccured = null;

	@Test
	public void testParsing() throws IOException, ParseException {
		Date d = JsonDateDeserializer.getDate(testDateString, new JsonLocation(null, 22, 0, 0));
<<<<<<< HEAD
		Assert.assertEquals(new SimpleDateFormat("yyyy-MM-dd'T'HH:mm:ss.SSS'Z'").parse(testDateString).getTime(), (long) d.getTime());
=======
		Assert.assertEquals(new Date(1499462701297L).getTime(), (long) d.getTime());
>>>>>>> 8897c8cd
	}

	@Test
	public void testParsingParallel() throws IOException, InterruptedException {
		Thread[] threadArray = new Thread[1000];
		for (int i = 0; i < 1000; i++) {

			threadArray[i] = new Thread(new Runnable() {
				@Override
				public void run() {
					try {
						Date d = JsonDateDeserializer.getDate(testDateString, new JsonLocation(null, 22, 0, 0));
<<<<<<< HEAD
						if(new SimpleDateFormat("yyyy-MM-dd'T'HH:mm:ss.SSS'Z'").parse(testDateString).getTime() != d.getTime())
=======
						if(new Date(1499462701297L).getTime()!= d.getTime())
>>>>>>> 8897c8cd
						{
							throw new Exception("Unexpected date");
						}
					} catch (Exception e) {
						exceptionOccured = e;
					}
				}
			});
		}
		for (int i = 0; i < 1000; i++) {
			threadArray[i].start();
		}
		for (int i = 0; i < 1000; i++) {
			threadArray[i].join();
		}
		Assert.assertNull(exceptionOccured);
	}

}<|MERGE_RESOLUTION|>--- conflicted
+++ resolved
@@ -12,17 +12,13 @@
 
 public class JsonDateDeserializerTest {
 
-	String testDateString = "2017-07-07T23:25:01.297Z";
+	String testDateString = "2017-07-07T23:25:01.297Z"; 
 	Exception exceptionOccured = null;
 
 	@Test
 	public void testParsing() throws IOException, ParseException {
 		Date d = JsonDateDeserializer.getDate(testDateString, new JsonLocation(null, 22, 0, 0));
-<<<<<<< HEAD
 		Assert.assertEquals(new SimpleDateFormat("yyyy-MM-dd'T'HH:mm:ss.SSS'Z'").parse(testDateString).getTime(), (long) d.getTime());
-=======
-		Assert.assertEquals(new Date(1499462701297L).getTime(), (long) d.getTime());
->>>>>>> 8897c8cd
 	}
 
 	@Test
@@ -35,11 +31,7 @@
 				public void run() {
 					try {
 						Date d = JsonDateDeserializer.getDate(testDateString, new JsonLocation(null, 22, 0, 0));
-<<<<<<< HEAD
 						if(new SimpleDateFormat("yyyy-MM-dd'T'HH:mm:ss.SSS'Z'").parse(testDateString).getTime() != d.getTime())
-=======
-						if(new Date(1499462701297L).getTime()!= d.getTime())
->>>>>>> 8897c8cd
 						{
 							throw new Exception("Unexpected date");
 						}
