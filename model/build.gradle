--- conflicted
+++ resolved
@@ -23,13 +23,7 @@
 
     testImplementation(libraries.junit)
 
-<<<<<<< HEAD
-    compileOnly libraries.lombok
-    annotationProcessor libraries.lombok
-    testCompile 'org.skyscreamer:jsonassert:1.5.0'
-=======
     testImplementation(libraries.jsonAssert)
->>>>>>> 89c15d24
 }
 
 apply(from: file("build_properties.gradle"))
