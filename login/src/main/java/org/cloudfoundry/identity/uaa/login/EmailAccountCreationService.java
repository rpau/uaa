--- conflicted
+++ resolved
@@ -121,26 +121,17 @@
         user = scimUserProvisioning.verifyUser(user.getId(), user.getVersion());
 
         String clientId = data.get("client_id");
-<<<<<<< HEAD
-        String redirectLocation = null;
-=======
         String redirectLocation;
->>>>>>> d524bc98
         if (clientId != null) {
             try {
                 ClientDetails clientDetails = clientDetailsService.loadClientByClientId(clientId);
                 redirectLocation = (String) clientDetails.getAdditionalInformation().get(SIGNUP_REDIRECT_URL);
             }
             catch (NoSuchClientException e) {
-<<<<<<< HEAD
-                logger.warn("Client deleted before user completed registration: " + clientId);
-            }
-=======
                 redirectLocation = getDefaultRedirect();
             }
         } else {
             redirectLocation = getDefaultRedirect();
->>>>>>> d524bc98
         }
 
         return new AccountCreationResponse(user.getId(), user.getUserName(), user.getUserName(), redirectLocation);
