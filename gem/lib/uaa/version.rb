--- conflicted
+++ resolved
@@ -13,10 +13,6 @@
 
 module CF
   module UAA
-<<<<<<< HEAD
-    VERSION = "1.0.4.snapshot"
-=======
     VERSION = "1.1.0.snapshot"
->>>>>>> f7e743dd
   end
 end