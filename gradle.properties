<<<<<<< HEAD
version=4.12.1
=======
version=4.13.0
>>>>>>> 7d7d969c

# Required for LdapMockMvcTests when asserting it can find a user in a different language
org.gradle.jvmargs=-Dfile.encoding=utf8 -XX:+StartAttachListener<|MERGE_RESOLUTION|>--- conflicted
+++ resolved
@@ -1,8 +1,4 @@
-<<<<<<< HEAD
-version=4.12.1
-=======
 version=4.13.0
->>>>>>> 7d7d969c
 
 # Required for LdapMockMvcTests when asserting it can find a user in a different language
 org.gradle.jvmargs=-Dfile.encoding=utf8 -XX:+StartAttachListener